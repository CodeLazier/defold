--- conflicted
+++ resolved
@@ -59,13 +59,9 @@
             [util.http-server :as http-server]
             [util.text-util :as text-util]
             [util.thread-util :as thread-util])
-<<<<<<< HEAD
   (:import [clojure.core Vec]
            [com.google.protobuf ByteString]
            [editor.properties Curve CurveSpread]
-=======
-  (:import [com.google.protobuf ByteString]
->>>>>>> cc9595da
            [java.awt.image BufferedImage]
            [java.io ByteArrayOutputStream File FileInputStream FilenameFilter]
            [java.net URI URL]
@@ -233,7 +229,6 @@
       lua-module-text
       code.data/string->lines))
 
-<<<<<<< HEAD
 (defn set-non-editable-directories! [project-path non-editable-directory-proj-paths]
   {:pre [(seqable? non-editable-directory-proj-paths)
          (every? string? non-editable-directory-proj-paths)]}
@@ -244,8 +239,6 @@
               (seq non-editable-directory-proj-paths)
               (assoc :non-editable-directories (vec non-editable-directory-proj-paths))))))
 
-=======
->>>>>>> cc9595da
 (defn setup-workspace!
   ([graph]
    (setup-workspace! graph project-path))
@@ -1252,11 +1245,7 @@
       (sorted-map build-output-path build-output-info)
       (let [dependencies-fn (resource-node/make-ddf-dependencies-fn pb-class)
             pb (protobuf/bytes->pb pb-class built-bytes)
-<<<<<<< HEAD
             pb-map (protobuf/pb->map-without-defaults pb)
-=======
-            pb-map (protobuf/pb->map pb)
->>>>>>> cc9595da
             dep-build-resource-paths (into (sorted-set)
                                            (dependencies-fn pb-map))]
         (into (sorted-map
@@ -1557,7 +1546,6 @@
 
 (defn edit-proj-path! [project proj-path]
   (let [resource-node (resource-node project proj-path)]
-<<<<<<< HEAD
     (edit-resource-node! resource-node)))
 
 (defn protobuf-resource-exts-that-read-defaults [workspace]
@@ -1566,7 +1554,4 @@
               (filter #(= :ddf (-> % :test-info :type)))
               (filter #(:read-defaults % true))
               (keep :ext))
-        [:editable :non-editable]))
-=======
-    (edit-resource-node! resource-node)))
->>>>>>> cc9595da
+        [:editable :non-editable]))