--- conflicted
+++ resolved
@@ -1125,15 +1125,9 @@
   (output node-msg g/Any :cached produce-text-node-msg)
   (output gpu-texture TextureLifecycle (g/fnk [font-data] (:texture font-data)))
   (output scene-renderable-user-data g/Any :cached
-<<<<<<< HEAD
-          (g/fnk [manual-size font font-shaders pivot text-data]
+          (g/fnk [manual-size font font-shaders pivot text-data color+alpha]
                  (let [[w h] manual-size
                        offset (pivot-offset pivot manual-size)
-=======
-          (g/fnk [size font font-shaders pivot text-data color+alpha]
-                 (let [[w h] size
-                       offset (pivot-offset pivot size)
->>>>>>> 1c9b2941
                        lines (mapv conj (apply concat (take 4 (partition 2 1 (cycle (geom/transl offset [[0 0] [w 0] [w h] [0 h]]))))) (repeat 0))
                        font-map (get-in text-data [:font-data :font-map])
                        texture-recip-uniform (font/get-texture-recip-uniform font-map)
