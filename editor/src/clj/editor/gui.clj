--- conflicted
+++ resolved
@@ -2957,11 +2957,7 @@
       (g/make-nodes graph-id [fonts-node FontsNode
                               no-font [FontNode
                                        :name ""
-<<<<<<< HEAD
-                                       :font (resolve-resource "/builtins/fonts/system_font.font")]]
-=======
-                                       :font (workspace/resolve-resource resource "/builtins/fonts/default.font")]]
->>>>>>> a5883754
+                                       :font (resolve-resource "/builtins/fonts/default.font")]]
                     (g/connect fonts-node :_node-id self :fonts-node) ; for the tests :/
                     (g/connect fonts-node :_node-id self :nodes)
                     (g/connect fonts-node :build-errors self :build-errors)
