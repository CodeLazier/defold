--- conflicted
+++ resolved
@@ -33,21 +33,10 @@
             [editor.lsp.async :as lsp.async]
             [editor.system :as system]
             [editor.util :as util]
-<<<<<<< HEAD
-            [editor.workspace :as workspace]
-            [util.fn :as fn])
-  (:import [clojure.lang MultiFn]
-           [com.defold.editor.luart SearchPath]
-           [com.dynamo.bob Platform]
-           [java.io File]
-           [java.nio.file FileAlreadyExistsException NotDirectoryException Path]
-           [org.luaj.vm2 LuaError LuaFunction LuaValue Prototype]))
-=======
             [editor.workspace :as workspace])
   (:import [com.dynamo.bob Platform]
            [java.nio.file FileAlreadyExistsException Files NotDirectoryException Path]
            [org.luaj.vm2 LuaError Prototype]))
->>>>>>> 2cddb78d
 
 (set! *warn-on-reflection* true)
 
@@ -413,286 +402,6 @@
                         (data/line-number->CursorRange (Integer/parseInt line)))))))
 
 (defn execute-hook!
-<<<<<<< HEAD
-  "Execute hook defined in this `project`, may throw, returns nil by default
-
-  Available options:
-  - `:opts` (optional) - map that will be serialized to lua table and passed to
-    lua function hook. **WARNING** all node ids should be wrapped with `reduced`
-    so they are passed as userdata to lua, since Lua's doubles and integers lack
-    necessary precision
-  - `:exception-policy` (optional) - keyword indicating how this function should
-    behave when exception is thrown because of an extension code. Can be:
-    - `:as-error` - transform exception to error value suitable for graph
-    - `:ignore` - return nil
-    when no `exception-policy` is provided, will re-throw exception"
-  [project hook-keyword options]
-  (when-let [state (ext-state project)]
-    (let [opts (:opts options ::no-opts)
-          ex-label (str "hook " (->lua-string hook-keyword))]
-      (try
-        @(execute-with! project {:state state :report-exceptions false}
-           (fn [ext-map]
-             (try-with-extension-exceptions {:label ex-label
-                                             :path hooks-file-path
-                                             :ui (:ui state)}
-               (some-> (get-in ext-map [:hooks hook-keyword])
-                       (as-> lua-fn
-                             (if (= opts ::no-opts)
-                               (luart/lua->clj (luart/invoke lua-fn))
-                               (luart/lua->clj (luart/invoke lua-fn (luart/clj->lua opts)))))
-                       (perform-actions! *execution-context*)))))
-        nil
-        (catch Throwable e
-          (case (:exception-policy options)
-            :as-error (hook-exception->error e project ex-label)
-            :ignore nil
-            (throw e)))))))
-
-(defn- continue [acc env lua-fn f & args]
-  (let [new-lua-fn (fn [env m]
-                     (lua-fn env (apply f m args)))]
-    ((acc new-lua-fn) env)))
-
-(defmacro gen-query [acc-sym [env-sym cont-sym] & body-expr]
-  `(fn [lua-fn#]
-     (fn [~env-sym]
-       (let [~cont-sym (partial continue ~acc-sym ~env-sym lua-fn#)]
-         ~@body-expr))))
-
-(defmulti gen-selection-query (fn [q _acc _project]
-                                (:type q)))
-
-(defn- ensure-selection-cardinality [selection q]
-  (if (= "one" (:cardinality q))
-    (when (= 1 (count selection))
-      (first selection))
-    selection))
-
-(defn- node-ids->lua-selection [selection q]
-  (ensure-selection-cardinality (mapv luart/wrap-user-data selection) q))
-
-(defmethod gen-selection-query "resource" [q acc project]
-  (gen-query acc [env cont]
-    (let [evaluation-context (or (:evaluation-context env)
-                                 (g/make-evaluation-context))
-          selection (:selection env)]
-      (when-let [res (or (some-> selection
-                                 (handler/adapt-every
-                                   resource/ResourceNode
-                                   #(-> %
-                                        (g/node-value :resource evaluation-context)
-                                        resource/proj-path
-                                        some?))
-                                 (node-ids->lua-selection q))
-                         (some-> selection
-                                 (handler/adapt-every resource/Resource)
-                                 (->> (keep #(project/get-resource-node project % evaluation-context)))
-                                 (node-ids->lua-selection q)))]
-        (cont assoc :selection res)))))
-
-(defmethod gen-selection-query "outline" [q acc _]
-  (gen-query acc [env cont]
-    (when-let [res (some-> (:selection env)
-                           (handler/adapt-every outline/OutlineNode)
-                           (node-ids->lua-selection q))]
-      (cont assoc :selection res))))
-
-(defn- compile-query [q project]
-  (reduce-kv
-    (fn [acc k v]
-      (case k
-        :selection (gen-selection-query v acc project)
-        acc))
-    (fn [lua-fn]
-      (fn [env]
-        (lua-fn env {})))
-    q))
-
-(defn- command->dynamic-handler [{:keys [label query active run locations]} path project state]
-  (let [lua-fn->env-fn (compile-query query project)
-        contexts (into #{}
-                       (map {"Assets" :asset-browser
-                             "Outline" :outline
-                             "Edit" :global
-                             "View" :global})
-                       locations)
-        locations (into #{}
-                        (map {"Assets" :editor.asset-browser/context-menu-end
-                              "Outline" :editor.outline-view/context-menu-end
-                              "Edit" :editor.app-view/edit-end
-                              "View" :editor.app-view/view-end})
-                        locations)]
-    {:context-definition contexts
-     :menu-item {:label label}
-     :locations locations
-     :fns (cond-> {}
-                  active
-                  (assoc :active?
-                         (lua-fn->env-fn
-                           (fn [env opts]
-                             (-> project
-                                 (execute-with!
-                                   {:state state
-                                    :evaluation-context (:evaluation-context env)}
-                                   (fn [_]
-                                     (try-with-extension-exceptions {:label (str label "'s \"active\"")
-                                                                     :default false
-                                                                     :path path
-                                                                     :ui (:ui state)}
-                                       (luart/lua->clj (luart/invoke active (luart/clj->lua opts))))))
-                                 (deref 100 false)))))
-
-                  (and (not active) query)
-                  (assoc :active? (lua-fn->env-fn fn/constantly-true))
-
-                  run
-                  (assoc :run
-                         (lua-fn->env-fn
-                           (fn [_ opts]
-                             (execute-with! project {:state state}
-                               (fn [_]
-                                 (try-with-extension-exceptions {:label (str label "'s \"run\"")
-                                                                 :default nil
-                                                                 :path path
-                                                                 :ui (:ui state)}
-                                   (when-let [actions (luart/lua->clj (luart/invoke run (luart/clj->lua opts)))]
-                                     (perform-actions! actions *execution-context*)))))))))}))
-
-(defn- reload-commands! [project]
-  (let [state (ext-state project)]
-    (handler/register-dynamic! ::commands
-      (for [[path ret] (execute-all-top-level-functions! project state :get-commands {})
-            :let [commands (try-with-extension-exceptions
-                             {:label "Reloading commands"
-                              :default nil
-                              :path path
-                              :ui (:ui state)}
-                             (ensure-spec ::commands ret))]
-            command commands
-            :let [dynamic-handler (try-with-extension-exceptions
-                                    {:label (:label command "Reloaded command")
-                                     :path path
-                                     :default nil
-                                     :ui (:ui state)}
-                                    (command->dynamic-handler command path project state))]
-            :when dynamic-handler]
-        dynamic-handler))))
-
-(defn- built-in-language-servers []
-  (let [lua-lsp-root (str (system/defold-unpack-path) "/" (.getPair (Platform/getHostPlatform)) "/bin/lsp/lua")]
-    #{{:languages #{"lua"}
-       :watched-files [{:pattern "**/.luacheckrc"}]
-       :launcher {:command [(str lua-lsp-root "/bin/lua-language-server" (when (util/is-win32?) ".exe"))
-                            (str "--configpath=" lua-lsp-root "/config.json")]}}}))
-
-(defn- reload-language-servers! [project]
-  (let [lsp (lsp/get-node-lsp project)
-        state (ext-state project)
-        ui (:ui state)]
-    (lsp/set-servers!
-      lsp
-      (into
-        (built-in-language-servers)
-        (comp
-          (mapcat
-            (fn [[path language-servers]]
-              (try-with-extension-exceptions
-                {:label "Reloading language servers"
-                 :default []
-                 :path path
-                 :ui ui}
-                (ensure-spec ::language-servers language-servers))))
-          (map (fn [language-server]
-                 (-> language-server
-                     (update :languages set)
-                     (dissoc :command)
-                     (assoc :launcher (select-keys language-server [:command]))))))
-        (execute-all-top-level-functions! project state :get-language-servers {})))))
-
-(defn- ensure-file-path-in-project-directory
-  ^String [^Path project-path ^String file-name]
-  (let [normalized-path (-> project-path
-                            (.resolve file-name)
-                            .normalize)]
-    (if (.startsWith normalized-path project-path)
-      (.toString normalized-path)
-      (throw (LuaError. (str "Can't open "
-                             file-name
-                             ": outside of project directory"))))))
-
-(defn- open-file [project-path file-name read-mode]
-  (let [file-path (ensure-file-path-in-project-directory project-path file-name)]
-    (when-not read-mode
-      (vreset! (:request-sync *execution-context*) true))
-    file-path))
-
-(defn- find-resource [project path]
-  ;; Use a throwaway evaluation-context, since this may be called from within a
-  ;; g/user-data-swap! update function, in which case a cache update will force
-  ;; a retry, sending us into an infinite loop.
-  ;; TODO: Consider not using g/user-data-swap! in the reload! function below.
-  (let [evaluation-context (g/make-evaluation-context {:basis (g/now)})]
-    (some-> (project/get-resource-node project path evaluation-context)
-            (g/node-value :lines evaluation-context)
-            (data/lines-input-stream))))
-
-(defn- remove-file [^Path project-path ^String file-name]
-  (let [file-path (ensure-file-path-in-project-directory project-path file-name)
-        file (File. file-path)]
-    (when-not (.exists file)
-      (throw (LuaError. (str "No such file or directory: " file-name))))
-    (when-not (.delete file)
-      (throw (LuaError. (str "Failed to delete " file-name))))
-    (vreset! (:request-sync *execution-context*) true)))
-
-(defn reload! [project kind ui]
-  (g/with-auto-evaluation-context ec
-    (g/user-data-swap!
-      (g/node-value project :editor-extensions ec)
-      :state
-      (fn [state]
-        (let [extensions (g/node-value project :editor-extensions ec)
-              project-path (-> project
-                               (project/workspace ec)
-                               (workspace/project-path ec)
-                               .toPath
-                               .normalize)
-              env (luart/make-env
-                    :find-resource #(find-resource project %)
-                    :open-file #(open-file project-path %1 %2)
-                    :out #(display-output! ui %1 %2)
-                    :globals {"editor" {"get" do-ext-get
-                                        "can_get" do-ext-can-get
-                                        "can_set" do-ext-can-set
-                                        "create_directory" do-ext-create-directory
-                                        "delete_directory" do-ext-delete-directory
-                                        "platform" (.getPair (Platform/getHostPlatform))
-                                        "version" (system/defold-version)
-                                        "engine_sha1" (system/defold-engine-sha1)
-                                        "editor_sha1" (system/defold-editor-sha1)}
-                              "package" {"config" (string/join "\n" [File/pathSeparatorChar \; \? \! \-])}
-                              "io" {"tmpfile" nil}
-                              "os" {"execute" nil
-                                    "exit" nil
-                                    "remove" #(remove-file project-path %)
-                                    "rename" nil
-                                    "setlocale" nil
-                                    "tmpname" nil}})]
-          (-> env (.get "package") (.set "searchpath" (SearchPath. env)))
-          (-> state
-              (assoc :ui ui)
-              (cond-> (#{:library :all} kind)
-                      (assoc :library-prototypes
-                             (g/node-value extensions :library-prototypes ec))
-
-                      (#{:project :all} kind)
-                      (assoc :project-prototypes
-                             (g/node-value extensions :project-prototypes ec)))
-              (re-create-ext-agent env))))))
-  (reload-language-servers! project)
-  (reload-commands! project))
-=======
   "Execute hook defined in this project
 
   Returns a CompletableFuture that will finish when the hook processing is
@@ -731,5 +440,4 @@
                   (throw ex)))))
         (future/completed nil)))))
 
-;; endregion
->>>>>>> 2cddb78d
+;; endregion