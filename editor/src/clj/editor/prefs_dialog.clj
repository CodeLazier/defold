(ns editor.prefs-dialog
  (:require [clojure.java.io :as io]
            [service.log :as log]
            [editor.ui :as ui]
            [editor.prefs :as prefs]
            [editor.system :as system]
            [editor.engine.native-extensions :as native-extensions])
  (:import [com.defold.control LongField]
           [javafx.scene Parent Scene]
           [javafx.scene.paint Color]
           [javafx.scene.control Button ColorPicker Control CheckBox ChoiceBox Label TextField Tab TabPane]
           [javafx.scene.layout AnchorPane GridPane]
           [javafx.scene.input KeyCode KeyEvent]
           [javafx.stage Stage Modality DirectoryChooser FileChooser]
           [javafx.util StringConverter]))

(set! *warn-on-reflection* true)

(defmulti create-control! (fn [prefs grid desc] (:type desc)))

(defn- create-generic [^Class class prefs grid desc]
  (let [control (.newInstance class)
        commit (fn [] (prefs/set-prefs prefs (:key desc) (ui/value control)))]
    (ui/value! control (prefs/get-prefs prefs (:key desc) (:default desc)))
    (ui/on-focus! control (fn [focus] (when-not focus (commit))))
    (ui/on-action! control (fn [e] (commit)))
    control))

(defmethod create-control! :boolean [prefs grid desc]
  (create-generic CheckBox prefs grid desc))

(defmethod create-control! :color [prefs grid desc]
  (create-generic ColorPicker prefs grid desc))

(defmethod create-control! :string [prefs grid desc]
  (create-generic TextField prefs grid desc))

(defmethod create-control! :long [prefs grid desc]
  (create-generic LongField prefs grid desc))

(defmethod create-control! :choicebox [prefs grid desc]
  (let [control (ChoiceBox.)
        options (:options desc)
        options-map (apply hash-map (flatten options))
        inv-options-map (clojure.set/map-invert options-map)]
    (.setConverter control
      (proxy [StringConverter] []
        (toString [value]
          (get options-map value))
        (fromString [s]
          (inv-options-map s))))
    (.addAll (.getItems control) ^java.util.Collection (map first options) )
    (.select (.getSelectionModel control) (prefs/get-prefs prefs (:key desc) (:default desc)))

    (ui/observe (.valueProperty control) (fn [observable old-val new-val]
                                           (prefs/set-prefs prefs (:key desc) new-val)))
    control))

(defn- create-prefs-row! [prefs ^GridPane grid row desc]
  (let [label (Label. (str (:label desc) ":"))
        ^Parent control (create-control! prefs grid desc)]
    (GridPane/setConstraints label 1 row)
    (GridPane/setConstraints control 2 row)

    (.add (.getChildren grid) label)
    (.add (.getChildren grid) control)))

(defn- add-page! [prefs ^TabPane pane page-desc]
  (let [tab (Tab. (:name page-desc))
        grid (GridPane.)]
    (.setHgap grid 4)
    (.setVgap grid 6)
    (.setContent tab grid)
    (doall (map-indexed (fn [i desc] (create-prefs-row! prefs grid i desc))
                        (:prefs page-desc)))
    (ui/add-style! grid "prefs")
    (.add (.getTabs pane) tab)))

(defn- pref-pages
  []
  [{:name  "General"
<<<<<<< HEAD
    :prefs [{:label "Enable Texture Compression" :type :boolean :key "general-enable-texture-compression" :default false}
            {:label "Escape Quits Game" :type :boolean :key "general-quit-on-esc" :default false}]}
=======
    :prefs [{:label "Enable Texture Profiles" :type :boolean :key "general-enable-texture-profiles" :default true}
            {:label "Escape Quits Game" :type :boolean :key "general-quit-on-esc" :default false}
            {:label "Track Active Tab in Asset Browser" :type :boolean :key "asset-browser-track-active-tab?" :default false}]}
>>>>>>> 08d05353
   {:name  "Scene"
    :prefs [{:label "Selection Color" :type :color :key "scene-selection-color" :default (Color/web "#00ff00ff")}
            {:label "Grid" :type :choicebox :key "scene-grid-type" :default :auto :options [[:auto "Auto"] [:manual "Manual"]]}
            {:label "Grid Size" :type :long :key "scene-grid-size" :default 100}
            {:label "Grid Color" :type :color :key "scene-grid-color" :default (Color/web "#999999ff")}]}
   {:name  "Code"
    :prefs [{:label "Custom Editor" :type :string :key "code-custom-editor" :default ""}
            {:label "Open File" :type :string :key "code-open-file" :default "{file}"}
            {:label "Open File at Line" :type :string :key "code-open-file-at-line" :default "{file}:{line}"}]}
   {:name  "Extensions"
    :prefs [{:label "Build Server" :type :string :key "extensions-server" :default native-extensions/defold-build-server-url}]}])

(defn open-prefs [preferences]
  (let [root ^Parent (ui/load-fxml "prefs.fxml")
        stage (ui/make-dialog-stage (ui/main-stage))
        scene (Scene. root)]

    (ui/with-controls root [^TabPane prefs]
      (doseq [p (pref-pages)]
        (add-page! preferences prefs p)))

    (ui/title! stage "Preferences")
    (.setScene stage scene)

    (.addEventFilter scene KeyEvent/KEY_PRESSED
                     (ui/event-handler event
                                       (let [code (.getCode ^KeyEvent event)]
                                         (when (= code KeyCode/ESCAPE)
                                           (.close stage)))))

    (ui/show-and-wait! stage)))<|MERGE_RESOLUTION|>--- conflicted
+++ resolved
@@ -79,14 +79,9 @@
 (defn- pref-pages
   []
   [{:name  "General"
-<<<<<<< HEAD
     :prefs [{:label "Enable Texture Compression" :type :boolean :key "general-enable-texture-compression" :default false}
-            {:label "Escape Quits Game" :type :boolean :key "general-quit-on-esc" :default false}]}
-=======
-    :prefs [{:label "Enable Texture Profiles" :type :boolean :key "general-enable-texture-profiles" :default true}
             {:label "Escape Quits Game" :type :boolean :key "general-quit-on-esc" :default false}
             {:label "Track Active Tab in Asset Browser" :type :boolean :key "asset-browser-track-active-tab?" :default false}]}
->>>>>>> 08d05353
    {:name  "Scene"
     :prefs [{:label "Selection Color" :type :color :key "scene-selection-color" :default (Color/web "#00ff00ff")}
             {:label "Grid" :type :choicebox :key "scene-grid-type" :default :auto :options [[:auto "Auto"] [:manual "Manual"]]}
