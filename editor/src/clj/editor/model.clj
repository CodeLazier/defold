;; Copyright 2020-2024 The Defold Foundation
;; Copyright 2014-2020 King
;; Copyright 2009-2014 Ragnar Svensson, Christian Murray
;; Licensed under the Defold License version 1.0 (the "License"); you may not use
;; this file except in compliance with the License.
;;
;; You may obtain a copy of the License, together with FAQs at
;; https://www.defold.com/license
;;
;; Unless required by applicable law or agreed to in writing, software distributed
;; under the License is distributed on an "AS IS" BASIS, WITHOUT WARRANTIES OR
;; CONDITIONS OF ANY KIND, either express or implied. See the License for the
;; specific language governing permissions and limitations under the License.

(ns editor.model
  (:require [clojure.set :as set]
            [clojure.string :as str]
            [dynamo.graph :as g]
            [editor.animation-set :as animation-set]
<<<<<<< HEAD
=======
            [editor.build-target :as bt]
>>>>>>> abdb39b0
            [editor.defold-project :as project]
            [editor.geom :as geom]
            [editor.gl.pass :as pass]
            [editor.gl.texture :as texture]
            [editor.graph-util :as gu]
            [editor.graphics :as graphics]
            [editor.image :as image]
            [editor.material :as material]
            [editor.model-scene :as model-scene]
            [editor.pipeline :as pipeline]
            [editor.properties :as properties]
            [editor.protobuf :as protobuf]
            [editor.resource :as resource]
            [editor.resource-node :as resource-node]
            [editor.rig :as rig]
            [editor.validation :as validation]
            [editor.workspace :as workspace]
            [internal.util :as util]
            [schema.core :as s]
            [util.coll :as coll]
<<<<<<< HEAD
            [util.coll :refer [pair]]
            [util.digest :as digest])
  (:import [com.dynamo.gamesys.proto ModelProto$Material ModelProto$Model ModelProto$ModelDesc ModelProto$Texture]
           [editor.gl.shader ShaderLifecycle]
           [editor.types AABB]))
=======
            [util.digest :as digest])
  (:import [com.dynamo.gamesys.proto ModelProto$Model ModelProto$ModelDesc]
           [editor.gl.shader ShaderLifecycle]))
>>>>>>> abdb39b0

(set! *warn-on-reflection* true)

(def ^:private model-resource-type-label "Model")

(def ^:private model-icon "icons/32/Icons_22-Model.png")

(def ^:private supported-image-exts (conj image/exts "cubemap" "render_target"))

(g/defnk produce-animation-set-build-target-single [_node-id resource animations-resource animation-set]
  (let [is-single-anim (and (not (empty? animation-set))
                            (not (animation-set/is-animation-set? animations-resource)))]
    (when is-single-anim
      (rig/make-animation-set-build-target (resource/workspace resource) _node-id animation-set))))

(g/defnk produce-animation-ids [_node-id animations-resource animation-set-info animation-set animation-ids]
  (let [is-single-anim (or (empty? animation-set)
                           (not (animation-set/is-animation-set? animations-resource)))]
    (if is-single-anim
      (if animations-resource
        animation-ids
        [])
      (:animation-ids animation-set-info))))

(g/defnk produce-pb-msg [name mesh materials skeleton animations default-animation]
  (protobuf/make-map-without-defaults ModelProto$ModelDesc
    :mesh (resource/resource->proj-path mesh)
    :materials (mapv
                 (fn [material]
                   (-> material
                       (protobuf/sanitize :material resource/resource->proj-path)
                       (protobuf/sanitize-repeated :textures #(update % :texture resource/resource->proj-path))))
                 materials)
    :skeleton (resource/resource->proj-path skeleton)
    :animations (resource/resource->proj-path animations)
    :default-animation default-animation
    :name name))

(defn- prop-resource-error [nil-severity _node-id prop-kw prop-value prop-name]
  (or (validation/prop-error nil-severity _node-id prop-kw validation/prop-nil? prop-value prop-name)
      (validation/prop-error :fatal _node-id prop-kw validation/prop-resource-not-exists? prop-value prop-name)))

(defn- validate-default-animation [_node-id default-animation animation-ids]
  (when (not (str/blank? default-animation))
    (validation/prop-error :fatal _node-id :default-animation validation/prop-member-of? default-animation (set animation-ids)
                           (format "Animation '%s' does not exist" default-animation))))

(defn- update-build-target-vertex-attributes [pb-msg material-binding-infos]
  (let [materials+attribute-build-data (mapv (fn [material+binding-infos]
                                               (let [material (first material+binding-infos)
                                                     material-binding-info (second material+binding-infos)
                                                     material-attributes (graphics/vertex-attribute-overrides->build-target
                                                                           (:vertex-attribute-overrides material-binding-info)
                                                                           (:vertex-attribute-bytes material-binding-info)
                                                                           (:material-attribute-infos material-binding-info))]
                                                 (protobuf/assign-repeated material :attributes material-attributes)))
                                             (map vector (:materials pb-msg) material-binding-infos))]
    (protobuf/assign-repeated pb-msg :materials materials+attribute-build-data)))

(g/defnk produce-save-value [pb-msg materials material-binding-infos]
  (protobuf/assign-repeated pb-msg
    :materials
    (mapv (fn [material material-binding-info]
            (let [material-attribute-infos (:material-attribute-infos material-binding-info)
                  vertex-attribute-overrides (:vertex-attribute-overrides material-binding-info)
                  vertex-attribute-save-values (graphics/vertex-attribute-overrides->save-values vertex-attribute-overrides material-attribute-infos)]
              (-> material
                  (protobuf/sanitize :material resource/resource->proj-path)
                  (protobuf/sanitize-repeated :textures #(update % :texture resource/resource->proj-path))
                  (protobuf/assign-repeated :attributes vertex-attribute-save-values))))
          materials
          material-binding-infos)))

(g/defnk produce-build-targets [_node-id resource pb-msg dep-build-targets default-animation animation-ids animation-set-build-target animation-set-build-target-single mesh-set-build-target materials material-binding-infos skeleton-build-target animations mesh skeleton]
  (or (some->> (into [(prop-resource-error :fatal _node-id :mesh mesh "Mesh")
                      (validation/prop-error :fatal _node-id :skeleton validation/prop-resource-not-exists? skeleton "Skeleton")
                      (validation/prop-error :fatal _node-id :animations validation/prop-resource-not-exists? animations "Animations")
                      (validate-default-animation _node-id default-animation animation-ids)
                      (validation/prop-error :fatal _node-id :materials validation/prop-empty? (:materials pb-msg) "Materials")]
                     (map (fn [{:keys [name material]}]
                            (validation/prop-error
                              :fatal _node-id
                              :materials validation/prop-resource-missing?
                              material name)))
                     materials)
               (filterv identity)
               not-empty
               g/error-aggregate)
      (let [workspace (resource/workspace resource)
            animation-set-build-target (if (nil? animation-set-build-target-single) animation-set-build-target animation-set-build-target-single)
            rig-scene-type (workspace/get-resource-type workspace "rigscene")
            rig-scene-pseudo-data (digest/string->sha1-hex (str/join (map #(-> % :resource :resource :data) [animation-set-build-target mesh-set-build-target skeleton-build-target])))
            rig-scene-resource (resource/make-memory-resource workspace rig-scene-type rig-scene-pseudo-data)
            rig-scene-dep-build-targets {:animation-set animation-set-build-target
                                         :mesh-set mesh-set-build-target
                                         :skeleton skeleton-build-target}
            rig-scene-pb-msg {}
            rig-scene-build-targets (rig/make-rig-scene-build-targets _node-id rig-scene-resource rig-scene-pb-msg dep-build-targets rig-scene-dep-build-targets)
            rt-pb-msg (-> {:rig-scene rig-scene-resource
                           :default-animation (:default-animation pb-msg)
                           :materials (:materials pb-msg)}
                          (update-build-target-vertex-attributes material-binding-infos))
            dep-build-targets (into rig-scene-build-targets (flatten dep-build-targets))]
        [(pipeline/make-protobuf-build-target _node-id resource ModelProto$Model rt-pb-msg dep-build-targets)])))

(g/defnk produce-gpu-textures [_node-id samplers texture-binding-infos :as m]
  (let [sampler-name->gpu-texture-generator (into {}
                                                  (keep (fn [{:keys [sampler gpu-texture-generator]}]
                                                          (when gpu-texture-generator
                                                            [sampler gpu-texture-generator])))
                                                  texture-binding-infos)
        explicit-textures (into {}
                                (keep-indexed
                                  (fn [unit-index {:keys [name] :as sampler}]
                                    (when-let [{tex-fn :f tex-args :args} (sampler-name->gpu-texture-generator name)]
                                      (let [request-id [_node-id unit-index]
                                            params (material/sampler->tex-params sampler)
                                            texture (tex-fn tex-args request-id params unit-index)]
                                        [name texture]))))
                                samplers)
        fallback-texture (if (pos? (count explicit-textures))
                           (val (first explicit-textures))
                           @texture/black-pixel)]
    (reduce
      (fn [acc {:keys [name]}]
        (cond-> acc (not (acc name)) (assoc name fallback-texture)))
      explicit-textures
      samplers)))

(g/defnk produce-scene [_node-id scene material-name->material-scene-info]
  (if scene
    (model-scene/augment-scene scene _node-id model-resource-type-label material-name->material-scene-info)
    {:aabb geom/empty-bounding-box
     :renderable {:passes [pass/selection]}}))

(g/defnk produce-bones [skeleton-bones animations-bones]
  (or animations-bones skeleton-bones))

(def TTexture
  {:sampler s/Str
   :texture (s/maybe (s/protocol resource/Resource))})

(def TVertexAttributes
  {s/Keyword s/Any})

(g/deftype Material
  {:name s/Str
   :material (s/maybe (s/protocol resource/Resource))
   :textures [TTexture]
   :attributes TVertexAttributes})

(g/defnode TextureBinding
  (property sampler g/Str) ; Required protobuf field.
  (property texture resource/Resource ; Required protobuf field.
            (value (gu/passthrough texture-resource))
            (set (fn [evaluation-context self old-value new-value]
                   (project/resource-setter evaluation-context self old-value new-value
                                            [:resource :texture-resource]
                                            [:gpu-texture-generator :gpu-texture-generator]
                                            [:build-targets :build-targets]))))
  (input texture-resource resource/Resource)
  (input gpu-texture-generator g/Any)
  (input build-targets g/Any :array)
  (output build-targets g/Any (gu/passthrough build-targets))
  (output texture-binding-info g/Any
          (g/fnk [_node-id sampler texture ^:try gpu-texture-generator :as info]
            (cond-> info (g/error-value? gpu-texture-generator) (dissoc :gpu-texture-generator)))))

(defn- detect-and-apply-renames [texture-binding-infos samplers]
  (util/detect-and-apply-renames texture-binding-infos :sampler samplers :name))

(g/defnode MaterialBinding
  (input copied-nodes g/Any :array :cascade-delete)
  (input dep-build-targets g/Any :array)
  (input shader ShaderLifecycle)
  (input vertex-space g/Keyword)
  (input samplers g/Any)

  (property name g/Str) ; Required protobuf field.
  (property material resource/Resource ; Required protobuf field.
            (value (gu/passthrough material-resource))
            (set (fn [evaluation-context self old-value new-value]
                   (project/resource-setter evaluation-context self old-value new-value
                                            [:resource :material-resource]
                                            [:build-targets :dep-build-targets]
                                            [:samplers :samplers]
                                            [:shader :shader]
                                            [:attribute-infos :material-attribute-infos]
                                            [:vertex-space :vertex-space]))))
  (property vertex-attribute-overrides g/Any ; Always assigned in load-fn.
            (dynamic visible (g/constantly false)))
  (input material-resource resource/Resource)
  (input material-attribute-infos g/Any)
  (input texture-binding-infos g/Any :array)
  (output gpu-textures g/Any :cached produce-gpu-textures)
  (output dep-build-targets g/Any (gu/passthrough dep-build-targets))
  (output material-scene-info g/Any (g/fnk [shader vertex-space gpu-textures name material-attribute-infos vertex-attribute-bytes :as info] info))
  (output material-binding-info g/Any (g/fnk [_node-id name
                                              material
                                              ^:try material-attribute-infos
                                              vertex-attribute-overrides
                                              ^:try vertex-attribute-bytes
                                              ^:try samplers
                                              ^:try texture-binding-infos
                                              :as info]
                                        (let [info (cond-> info
                                                           (g/error-value? material-attribute-infos)
                                                           (assoc :material-attribute-infos [])
                                                           (g/error-value? vertex-attribute-bytes)
                                                           (assoc :vertex-attribute-bytes {}))]
                                          (cond
                                            (g/error-value? texture-binding-infos) (assoc info :texture-binding-infos [])
                                            (g/error-value? samplers) (dissoc info :samplers)
                                            :else (update info :texture-binding-infos detect-and-apply-renames samplers)))))
  (output vertex-attribute-bytes g/Any :cached (g/fnk [_node-id material-attribute-infos vertex-attribute-overrides]
                                                 (graphics/attribute-bytes-by-attribute-key _node-id material-attribute-infos vertex-attribute-overrides))))

(defmethod material/handle-sampler-names-changed ::MaterialBinding
  [evaluation-context material-binding-node old-name-index _new-name-index sampler-renames sampler-deletions]
  (let [texture-binding-infos (g/node-value material-binding-node :texture-binding-infos evaluation-context)
        texture-binding-name-index (util/name-index texture-binding-infos :sampler)
        implied-texture-binding-info-renames (util/detect-renames texture-binding-name-index old-name-index)]
    (into []
          (mapcat
            (fn [[name+order index]]
              ;; Texture binding could be implicitly renamed if its name does
              ;; not match the material sampler name (can happen on load)
              (let [name+order (implied-texture-binding-info-renames name+order name+order)]
                (concat
                  (when-let [[new-name] (sampler-renames name+order)]
                    (g/set-property (:_node-id (texture-binding-infos index)) :sampler new-name))
                  (when (sampler-deletions name+order)
                    (g/delete-node (:_node-id (texture-binding-infos index))))))))
          texture-binding-name-index)))

(defn- create-texture-binding-tx [material-binding sampler texture]
  (g/make-nodes (g/node-id->graph-id material-binding) [texture-binding [TextureBinding
                                                                         :sampler sampler
                                                                         :texture texture]]
    (g/connect texture-binding :_node-id material-binding :copied-nodes)
    (g/connect texture-binding :texture-binding-info material-binding :texture-binding-infos)
    (g/connect texture-binding :build-targets material-binding :dep-build-targets)))

(defn- create-material-binding-tx [model-node-id name material textures vertex-attribute-overrides]
  (g/make-nodes (g/node-id->graph-id model-node-id) [material-binding [MaterialBinding
                                                                       :name name
                                                                       :material material
                                                                       :vertex-attribute-overrides vertex-attribute-overrides]]
    (g/connect material-binding :_node-id model-node-id :copied-nodes)
    (g/connect material-binding :dep-build-targets model-node-id :dep-build-targets)
    (g/connect material-binding :material-scene-info model-node-id :material-scene-infos)
    (g/connect material-binding :material-binding-info model-node-id :material-binding-infos)
    (for [{:keys [sampler texture]} textures]
      (create-texture-binding-tx material-binding sampler texture))))

(def ^:private fake-resource
  (reify resource/Resource
    (children [_])
    (ext [_] "")
    (resource-type [_])
    (source-type [_])
    (exists? [_] false)
    (read-only? [_] true)
    (path [_] "")
    (abs-path [_] "")
    (proj-path [_] "")
    (resource-name [_] "")
    (workspace [_])
    (resource-hash [_])
    (openable? [_] false)
    (editable? [_] false)))

(g/defnk produce-model-properties [_node-id _declared-properties material-binding-infos mesh-material-ids]
  (let [model-node-id _node-id
        mesh-material-names (if (g/error-value? mesh-material-ids) #{} (set mesh-material-ids))
        proto-material-name->material-binding-info (into {} (map (juxt :name identity)) material-binding-infos)
        proto-material-names (into #{} (map :name) material-binding-infos)
        all-material-names (set/union mesh-material-names proto-material-names)
        new-props
        (into []
              (comp
                (map-indexed
                  (fn [index material-name]
                    (let [material-prop-key (keyword (str "__material__" index))]
                      (if-let [{:keys [_node-id material name texture-binding-infos material-attribute-infos vertex-attribute-overrides samplers]} (proto-material-name->material-binding-info material-name)]
                        ;; material exists
                        (let [sampler-name-index (util/name-index samplers :name)
                              texture-binding-name-index (util/name-index texture-binding-infos :sampler)
                              all-sampler-name+orders (set/union
                                                        (set (keys sampler-name-index))
                                                        (set (keys texture-binding-name-index)))
                              should-be-deleted (not (mesh-material-names name))
                              material-attribute-properties (graphics/attribute-properties-by-property-key _node-id material-attribute-infos vertex-attribute-overrides)
                              material-binding-node-id _node-id
                              material-property [material-prop-key
                                                 (cond-> {:node-id material-binding-node-id
                                                          :label name
                                                          :type resource/Resource
                                                          :value (cond-> material should-be-deleted (or fake-resource))
                                                          :error (or
                                                                   (when should-be-deleted
                                                                     (g/->error material-binding-node-id :materials :warning material
                                                                                (format "'%s' is not defined in the mesh. Clear the field to delete it."
                                                                                        name)))
                                                                   (prop-resource-error :fatal material-binding-node-id :materials material "Material"))
                                                          :prop-kw :material
                                                          :edit-type {:type resource/Resource
                                                                      :ext "material"
                                                                      :clear-fn (fn [_ _]
                                                                                  (g/delete-node material-binding-node-id))}}
                                                         should-be-deleted
                                                         (assoc :original-value fake-resource))]
                              combined-material-properties (into [material-property]
                                                                 (map-indexed
                                                                   (fn [binding-index sampler-name+order]
                                                                     (let [texture-binding-prop-key (keyword (str "__sampler__" index "__" binding-index))]
                                                                       ;; texture binding exists
                                                                       (if-let [texture-binding-index (texture-binding-name-index sampler-name+order)]
                                                                         (let [{:keys [sampler texture _node-id]} (texture-binding-infos texture-binding-index)
                                                                               texture-binding-should-be-deleted (and samplers (not (sampler-name-index sampler-name+order)))]
                                                                           [texture-binding-prop-key
                                                                            (cond-> {:node-id _node-id
                                                                                     :label sampler
                                                                                     :type resource/Resource
                                                                                     :value (cond-> texture texture-binding-should-be-deleted (or fake-resource))
                                                                                     :prop-kw :texture
                                                                                     :error (when texture-binding-should-be-deleted
                                                                                              (g/->error _node-id :texture :warning texture
                                                                                                         (format "'%s' is not defined in the material. Clear the field to delete it."
                                                                                                                 sampler)))
                                                                                     :edit-type {:type resource/Resource
                                                                                                 :ext supported-image-exts
                                                                                                 :clear-fn (fn [_ _] (g/delete-node _node-id))}}
                                                                                    texture-binding-should-be-deleted
                                                                                    (assoc :original-value fake-resource))])
                                                                         ;; texture binding does not exist
                                                                         (let [sampler (key sampler-name+order)]
                                                                           [texture-binding-prop-key
                                                                            {:node-id material-binding-node-id
                                                                             :label sampler
                                                                             :value nil
                                                                             :type resource/Resource
                                                                             :edit-type {:type resource/Resource
                                                                                         :ext supported-image-exts
                                                                                         :set-fn (fn [_ _ _ new] (create-texture-binding-tx material-binding-node-id sampler new))}}])))))
                                                                 (sort-by key all-sampler-name+orders))]
                          (into combined-material-properties material-attribute-properties))
                        ;; material does not exist
                        [[material-prop-key
                          {:node-id _node-id
                           :label material-name
                           :value nil
                           :type resource/Resource
                           :error (prop-resource-error :fatal _node-id :material nil "Material")
                           :edit-type {:type resource/Resource
                                       :ext "material"
                                       :set-fn (fn [_evaluation-context _id _old new]
                                                 (create-material-binding-tx model-node-id material-name new [] {}))}}]]))))
                cat)
              (sort all-material-names))]
    (-> _declared-properties
        (update :properties into new-props)
        (update :display-order into (map first) new-props))))

(g/defnode ModelNode
  (inherits resource-node/ResourceNode)

  (property name g/Str
            (default (protobuf/default ModelProto$ModelDesc :name))
            (dynamic visible (g/constantly false)))
  (property mesh resource/Resource ; Required protobuf field.
            (value (gu/passthrough mesh-resource))
            (set (fn [evaluation-context self old-value new-value]
                   (project/resource-setter evaluation-context self old-value new-value
                                            [:resource :mesh-resource]
                                            [:mesh-set-build-target :mesh-set-build-target]
                                            [:material-ids :mesh-material-ids]
                                            [:scene :scene])))
            (dynamic error (g/fnk [_node-id mesh]
                                  (prop-resource-error :fatal _node-id :mesh mesh "Mesh")))
            (dynamic edit-type (g/constantly {:type resource/Resource
                                              :ext model-scene/model-file-types})))
  (input copied-nodes g/Any :array :cascade-delete)
  (input material-binding-infos g/Any :array)
  (output materials [Material] :cached
          (g/fnk [material-binding-infos]
            (mapv
              (fn [{:keys [name material texture-binding-infos vertex-attribute-overrides]}]
                {:name name
                 :material material
                 :attributes vertex-attribute-overrides
                 :textures (into []
                                 (keep (fn [{:keys [sampler texture]}]
                                         (when texture
                                           {:sampler sampler :texture texture})))
                                 texture-binding-infos)})
              material-binding-infos)))
  (input scene g/Any)
  (input material-scene-infos g/Any :array)
<<<<<<< HEAD
  (property skeleton resource/Resource ; Nil is valid default.
=======

  (output material-name->material-scene-info g/Any :cached
          (g/fnk [material-scene-infos]
            (let [material-scene-infos-by-material-name (coll/pair-map-by :name material-scene-infos)]
              (fn material-name->material-scene-info [^String material-name]
                ;; If we have no material associated with the index, we mirror the
                ;; engine behavior by picking the first one:
                ;; https://github.com/defold/defold/blob/a265a1714dc892eea285d54eae61d0846b48899d/engine/gamesys/src/gamesys/resources/res_model.cpp#L234-L238
                (or (material-scene-infos-by-material-name material-name)
                    (first material-scene-infos))))))

  (property skeleton resource/Resource
>>>>>>> abdb39b0
            (value (gu/passthrough skeleton-resource))
            (set (fn [evaluation-context self old-value new-value]
                   (project/resource-setter evaluation-context self old-value new-value
                                            [:resource :skeleton-resource]
                                            [:bones :skeleton-bones]
                                            [:skeleton-build-target :skeleton-build-target])))
            (dynamic error (g/fnk [_node-id skeleton]
                                  (validation/prop-error :fatal _node-id :skeleton validation/prop-resource-not-exists? skeleton "Skeleton")))
            (dynamic edit-type (g/constantly {:type resource/Resource
                                              :ext model-scene/model-file-types})))
  (property animations resource/Resource ; Nil is valid default.
            (value (gu/passthrough animations-resource))
            (set (fn [evaluation-context self old-value new-value]
                   (project/resource-setter evaluation-context self old-value new-value
                                            [:resource :animations-resource]
                                            [:bones :animations-bones]
                                            [:animation-ids :animation-ids]
                                            [:animation-info :animation-infos]
                                            [:animation-set-build-target :animation-set-build-target])))
            (dynamic error (g/fnk [_node-id animations]
                                  (validation/prop-error :fatal _node-id :animations validation/prop-resource-not-exists? animations "Animations")))
            (dynamic edit-type (g/constantly {:type resource/Resource
                                              :ext model-scene/animation-file-types})))
  (property default-animation g/Str
            (default (protobuf/default ModelProto$ModelDesc :default-animation))
            (dynamic error (g/fnk [_node-id default-animation animation-ids]
                                  (validate-default-animation _node-id default-animation animation-ids)))
            (dynamic edit-type (g/fnk [animation-ids]
                                      (properties/->choicebox (into [""] animation-ids)))))

  (input mesh-resource resource/Resource)
  (input mesh-set-build-target g/Any)
  (input mesh-material-ids g/Any)

  (input skeleton-resource resource/Resource)
  (input skeleton-build-target g/Any)
  (input animations-resource resource/Resource)
  (input animation-set-build-target g/Any)
  (input dep-build-targets g/Any :array)

  (input skeleton-bones g/Any)
  (input animations-bones g/Any)

  (input animation-infos g/Any :array)
  (input animation-ids g/Any)

  (output bones g/Any produce-bones)
  (output animation-resources g/Any (g/fnk [animations-resource] [animations-resource]))
  (output animation-info g/Any :cached animation-set/produce-animation-info)
  (output animation-set-info g/Any :cached animation-set/produce-animation-set-info)
  (output animation-set g/Any :cached animation-set/produce-animation-set)
  (output animation-ids g/Any :cached produce-animation-ids)

  ; if we're referencing a single animation file
  (output animation-set-build-target-single g/Any :cached produce-animation-set-build-target-single)

  (output pb-msg g/Any :cached produce-pb-msg)
  (output save-value g/Any :cached produce-save-value)
  (output build-targets g/Any :cached produce-build-targets)
  (output scene g/Any :cached produce-scene)
  (output _properties g/Properties :cached produce-model-properties))

(defn- migrated? [model-node-id model-desc evaluation-context]
  {:pre [(map? model-desc)]} ; ModelProto$ModelDesc in map format.
  (let [model-node-materials (g/node-value model-node-id :materials evaluation-context)]
    (if (g/error? model-node-materials)
      false
      (let [material-name->model-node-material (coll/pair-map-by :name model-node-materials)]
        (some (fn [model-desc-material]
                (let [material-name (:name model-desc-material)
                      model-node-material (material-name->model-node-material material-name)
                      model-desc-sampler-names (into #{} (map :sampler) (:textures model-desc-material))
                      model-node-sampler-names (into #{} (map :sampler) (:textures model-node-material))]
                  (not= model-desc-sampler-names model-node-sampler-names)))
              (:materials model-desc))))))

(defn- detect-and-flag-migrated! [evaluation-context model-node-id model-desc]
  {:pre [(map? model-desc)]} ; ModelProto$ModelDesc in map format.
  (when (migrated? model-node-id model-desc evaluation-context)
    (g/flag-nodes-as-migrated! evaluation-context [model-node-id])))

(defn load-model [_project self resource {:keys [name default-animation mesh skeleton animations materials] :as model-desc}]
  (concat
    (g/set-property self
      :name name
      :default-animation default-animation
      :mesh (workspace/resolve-resource resource mesh)
      :skeleton (workspace/resolve-resource resource skeleton)
      :animations (workspace/resolve-resource resource animations))
    (for [{:keys [name material textures attributes]} materials
          :let [material (workspace/resolve-resource resource material)
                textures (mapv (fn [{:keys [texture] :as texture-desc}]
                                 (assoc texture-desc :texture (workspace/resolve-resource resource texture)))
                               textures)
                vertex-attribute-overrides (graphics/override-attributes->vertex-attribute-overrides attributes)]]
      (create-material-binding-tx self name material textures vertex-attribute-overrides))
    (g/callback-ec detect-and-flag-migrated! self model-desc)))

(defn- sanitize-model [{:keys [material textures materials] :as model-desc}]
  {:pre [(map? model-desc)]} ; ModelProto$ModelDesc in map format.
  (-> model-desc
      (dissoc :material :textures)
      (cond-> (and (zero? (count materials))
                   (or (pos? (count material))
                       (pos? (count textures))))
              (assoc :materials [(protobuf/make-map-without-defaults ModelProto$Material
                                   :name "default"
                                   :material material
                                   :textures (into []
                                                   (map-indexed
                                                     (fn [i tex-name]
                                                       (protobuf/make-map-without-defaults ModelProto$Texture
                                                         :sampler (.intern (str "tex" i))
                                                         :texture tex-name)))
                                                   textures))]))))

(defn register-resource-types [workspace]
  (resource-node/register-ddf-resource-type workspace
    :ext "model"
    :label model-resource-type-label
    :node-type ModelNode
    :ddf-type ModelProto$ModelDesc
    :read-defaults false
    :load-fn load-model
    :sanitize-fn sanitize-model
    :icon model-icon
    :view-types [:scene :text]
    :tags #{:component}
    :tag-opts {:component {:transform-properties #{:position :rotation}}}))<|MERGE_RESOLUTION|>--- conflicted
+++ resolved
@@ -17,10 +17,6 @@
             [clojure.string :as str]
             [dynamo.graph :as g]
             [editor.animation-set :as animation-set]
-<<<<<<< HEAD
-=======
-            [editor.build-target :as bt]
->>>>>>> abdb39b0
             [editor.defold-project :as project]
             [editor.geom :as geom]
             [editor.gl.pass :as pass]
@@ -41,17 +37,9 @@
             [internal.util :as util]
             [schema.core :as s]
             [util.coll :as coll]
-<<<<<<< HEAD
-            [util.coll :refer [pair]]
             [util.digest :as digest])
   (:import [com.dynamo.gamesys.proto ModelProto$Material ModelProto$Model ModelProto$ModelDesc ModelProto$Texture]
-           [editor.gl.shader ShaderLifecycle]
-           [editor.types AABB]))
-=======
-            [util.digest :as digest])
-  (:import [com.dynamo.gamesys.proto ModelProto$Model ModelProto$ModelDesc]
            [editor.gl.shader ShaderLifecycle]))
->>>>>>> abdb39b0
 
 (set! *warn-on-reflection* true)
 
@@ -451,9 +439,6 @@
               material-binding-infos)))
   (input scene g/Any)
   (input material-scene-infos g/Any :array)
-<<<<<<< HEAD
-  (property skeleton resource/Resource ; Nil is valid default.
-=======
 
   (output material-name->material-scene-info g/Any :cached
           (g/fnk [material-scene-infos]
@@ -465,8 +450,7 @@
                 (or (material-scene-infos-by-material-name material-name)
                     (first material-scene-infos))))))
 
-  (property skeleton resource/Resource
->>>>>>> abdb39b0
+  (property skeleton resource/Resource ; Nil is valid default.
             (value (gu/passthrough skeleton-resource))
             (set (fn [evaluation-context self old-value new-value]
                    (project/resource-setter evaluation-context self old-value new-value
