(ns editor.code.script
  (:require [dynamo.graph :as g]
            [editor.code.data :as data]
            [editor.code.resource :as r]
            [editor.code-completion :as code-completion]
            [editor.defold-project :as project]
            [editor.graph-util :as gu]
            [editor.lua :as lua]
            [editor.luajit :as luajit]
            [editor.lua-parser :as lua-parser]
            [editor.properties :as properties]
            [editor.protobuf :as protobuf]
            [editor.resource :as resource]
            [editor.workspace :as workspace])
  (:import (com.dynamo.lua.proto Lua$LuaModule)
           (com.google.protobuf ByteString)))

(set! *warn-on-reflection* true)
(set! *unchecked-math* :warn-on-boxed)

(g/deftype Modules [String])

(def lua-grammar
  {:name "Lua"
   :scope-name "source.lua"
   ;; indent patterns shamelessly stolen from textmate:
   ;; https://github.com/textmate/lua.tmbundle/blob/master/Preferences/Indent.tmPreferences
   :indent {:begin #"^([^-]|-(?!-))*((\b(else|function|then|do|repeat)\b((?!\b(end|until)\b).)*)|(\{\s*))$"
            :end #"^\s*((\b(elseif|else|end|until)\b)|(\})|(\)))"}
   :patterns [{:captures {1 {:name "keyword.control.lua"}
                          2 {:name "entity.name.function.scope.lua"}
                          3 {:name "entity.name.function.lua"}
                          4 {:name "punctuation.definition.parameters.begin.lua"}
                          5 {:name "variable.parameter.function.lua"}
                          6 {:name "punctuation.definition.parameters.end.lua"}}
               :match #"\b(function)(?:\s+([a-zA-Z_.:]+[.:])?([a-zA-Z_]\w*)\s*)?(\()([^)]*)(\))"
               :name "meta.function.lua"}
              {:match #"(?<![\d.])\s0x[a-fA-F\d]+|\b\d+(\.\d+)?([eE]-?\d+)?|\.\d+([eE]-?\d+)?"
               :name "constant.numeric.lua"}
              {:begin #"'"
               :begin-captures {0 {:name "punctuation.definition.string.begin.lua"}}
               :end #"'"
               :end-captures {0 {:name "punctuation.definition.string.end.lua"}}
               :name "string.quoted.single.lua"
               :patterns [{:match #"\\."
                           :name "constant.character.escape.lua"}]}
              {:begin #"\""
               :begin-captures {0 {:name "punctuation.definition.string.begin.lua"}}
               :end #"\""
               :end-captures {0 {:name "punctuation.definition.string.end.lua"}}
               :name "string.quoted.double.lua"
               :patterns [{:match #"\\."
                           :name "constant.character.escape.lua"}]}
              {:begin #"(?<!--)\[(=*)\["
               :begin-captures {0 {:name "punctuation.definition.string.begin.lua"}}
               :end #"\]\1\]"
               :end-captures {0 {:name "punctuation.definition.string.end.lua"}}
               :name "string.quoted.other.multiline.lua"}
              {:begin #"--\[(=*)\["
               :captures {0 {:name "punctuation.definition.comment.lua"}}
               :end #"\]\1\]"
               :name "comment.block.lua"}
              {:captures {1 {:name "punctuation.definition.comment.lua"}}
               :match #"(--).*"
               :name "comment.line.double-dash.lua"}
              {:match #"\b(and|or|not|break|do|else|for|if|elseif|return|then|repeat|while|until|end|function|local|in|goto)\b"
               :name "keyword.control.lua"}
              {:match #"(?<![^.]\.|:)\b([A-Z_]+|false|nil|true|math\.(pi|huge))\b|(?<![.])\.{3}(?!\.)"
               :name "constant.language.lua"}
              {:match #"(?<![^.]\.|:)\b(self)\b"
               :name "variable.language.self.lua"}
              {:match #"(?<![^.]\.|:)\b(assert|collectgarbage|dofile|error|getfenv|getmetatable|ipairs|loadfile|loadstring|module|next|pairs|pcall|print|rawequal|rawget|rawset|require|select|setfenv|setmetatable|tonumber|tostring|type|unpack|xpcall)\b(?=\s*(?:[({\"']|\[\[))"
               :name "support.function.lua"}
              {:match #"(?<![^.]\.|:)\b(coroutine\.(create|resume|running|status|wrap|yield)|string\.(byte|char|dump|find|format|gmatch|gsub|len|lower|match|rep|reverse|sub|upper)|table\.(concat|insert|maxn|remove|sort)|math\.(abs|acos|asin|atan2?|ceil|cosh?|deg|exp|floor|fmod|frexp|ldexp|log|log10|max|min|modf|pow|rad|random|randomseed|sinh?|sqrt|tanh?)|io\.(close|flush|input|lines|open|output|popen|read|tmpfile|type|write)|os\.(clock|date|difftime|execute|exit|getenv|remove|rename|setlocale|time|tmpname)|package\.(cpath|loaded|loadlib|path|preload|seeall)|debug\.(debug|[gs]etfenv|[gs]ethook|getinfo|[gs]etlocal|[gs]etmetatable|getregistry|[gs]etupvalue|traceback))\b(?=\s*(?:[({\"']|\[\[))"
               :name "support.function.library.lua"}
              {:match #"\b([A-Za-z_]\w*)\b(?=\s*(?:[({\"']|\[\[))"
               :name "support.function.any-method.lua"}
              {:match #"(?<=[^.]\.|:)\b([A-Za-z_]\w*)"
               :name "variable.other.lua"}
              {:match #"\+|-|%|#|\*|\/|\^|==?|~=|<=?|>=?|(?<!\.)\.{2}(?!\.)"
               :name "keyword.operator.lua"}]})

<<<<<<< HEAD
(def ^:private lua-code-opts {:new-code {:grammar lua-grammar}})
=======
(def ^:private lua-code-opts {:code {:grammar lua-grammar}})
(def go-prop-type->property-types
  {:property-type-number  g/Num
   :property-type-hash    g/Str
   :property-type-url     g/Str
   :property-type-vector3 t/Vec3
   :property-type-vector4 t/Vec4
   :property-type-quat    t/Vec3
   :property-type-boolean g/Bool})

>>>>>>> 850f38bc
(def script-defs [{:ext "script"
                   :label "Script"
                   :icon "icons/32/Icons_12-Script-type.png"
                   :view-types [:code :default]
                   :view-opts lua-code-opts
                   :tags #{:component :debuggable :non-embeddable :overridable-properties}
                   :tag-opts {:component {:transform-properties #{}}}}
                  {:ext "render_script"
                   :label "Render Script"
                   :icon "icons/32/Icons_12-Script-type.png"
                   :view-types [:code :default]
                   :view-opts lua-code-opts
                   :tags #{:debuggable}}
                  {:ext "gui_script"
                   :label "Gui Script"
                   :icon "icons/32/Icons_12-Script-type.png"
                   :view-types [:code :default]
                   :view-opts lua-code-opts
                   :tags #{:debuggable}}
                  {:ext "lua"
                   :label "Lua Module"
                   :icon "icons/32/Icons_11-Script-general.png"
                   :view-types [:code :default]
                   :view-opts lua-code-opts
                   :tags #{:debuggable}}])

(def ^:private status-errors
  {:ok nil
   :invalid-args (g/error-fatal "Invalid arguments to go.property call") ; TODO: not used for now
   :invalid-value (g/error-fatal "Invalid value in go.property call")})

(defn- prop->key [p]
  (-> p :name properties/user-name->key))

(g/defnk produce-properties [_declared-properties user-properties]
  ;; TODO - fix this when corresponding graph issue has been fixed
  (cond
    (g/error? _declared-properties) _declared-properties
    (g/error? user-properties) user-properties
    :else (-> _declared-properties
              (update :properties into (:properties user-properties))
              (update :display-order into (:display-order user-properties)))))

(g/defnk produce-bytecode
  [_node-id lines resource]
  (try
    (luajit/bytecode (data/lines-reader lines) (resource/proj-path resource))
    (catch Exception e
      (let [{:keys [filename line message]} (ex-data e)]
        (g/->error _node-id :lines :fatal e (.getMessage e)
                   {:filename filename
                    :line     line
                    :message  message})))))

(defn- build-script [resource dep-resources user-data]
  (let [modules (:modules user-data)
        bytecode (:bytecode user-data)
        go-props (properties/build-go-props dep-resources (:go-props user-data))]
    {:resource resource
     :content (protobuf/map->bytes Lua$LuaModule
                                   {:source {:script (ByteString/copyFromUtf8 (slurp (data/lines-reader (:lines user-data))))
                                             :filename (resource/proj-path (:resource resource))
                                             :bytecode (when-not (g/error? bytecode)
                                                         (ByteString/copyFrom ^bytes bytecode))}
                                    :modules modules
                                    :resources (mapv lua/lua-module->build-path modules)
                                    :properties (properties/go-props->decls go-props)
                                    :property-resources (properties/go-prop-resource-paths go-props)})}))

(g/defnk produce-build-targets [_node-id resource lines bytecode user-properties modules module-build-targets original-resource-property-build-targets]
  ;; NOTE: This build target should contain the non-overridden property values from the code.
  ;; Since this build target is shared, overrides belong in the instancing build targets.
  (let [unresolved-go-props (keep properties/property-entry->go-prop (:properties user-properties))
        [go-props go-prop-dep-build-targets] (properties/build-target-go-props original-resource-property-build-targets unresolved-go-props)]
    [{:node-id _node-id
      :resource (workspace/make-build-resource resource)
      :build-fn build-script
      :user-data {:lines lines :go-props go-props :modules modules :bytecode bytecode}
      :deps (into go-prop-dep-build-targets module-build-targets)}]))

(g/defnk produce-completions [completion-info module-completion-infos]
  (code-completion/combine-completions completion-info module-completion-infos))

(g/defnk produce-user-properties [_node-id script-properties]
  (let [display-order (mapv prop->key script-properties)
        read-only? (nil? (g/override-original _node-id))
        props (into {}
                    (map (fn [key {:keys [type sub-type value]}]
                           [key {:node-id _node-id
                                 :type (properties/go-prop-type->property-type type)
                                 :edit-type (properties/go-prop-edit-type key type sub-type)
                                 :go-prop-type type
                                 :go-prop-sub-type sub-type
                                 :value value
                                 :read-only? read-only?}])
                         display-order
                         script-properties))]
    {:properties props
     :display-order display-order}))

(g/defnode ScriptNode
  (inherits r/CodeEditorResourceNode)

  (input module-build-targets g/Any :array)
  (input module-completion-infos g/Any :array :substitute gu/array-subst-remove-errors)
  (input resource-property-build-targets g/Any :array)
  (input original-resource-property-build-targets g/Any :array)

  (property completion-info g/Any (default {}) (dynamic visible (g/constantly false)))

  ;; Overrides lines property in CodeEditorResourceNode.
  (property lines r/Lines
            (default [""])
            (dynamic visible (g/constantly false))
            (set (fn [evaluation-context self _old-value new-value]
                   (let [resource (g/node-value self :resource evaluation-context)
                         lua-info (lua-parser/lua-info resource (data/lines-reader new-value))
                         own-module (lua/path->lua-module (resource/proj-path resource))
                         completion-info (assoc lua-info :module own-module)
                         modules (into [] (comp (map second) (remove lua/preinstalled-modules)) (:requires lua-info))
                         script-properties (filterv #(= :ok (:status %)) (:script-properties completion-info))]
                     (concat
                       (g/set-property self :completion-info completion-info)
                       (g/set-property self :modules modules)
                       (g/set-property self :script-properties script-properties))))))

  (property modules Modules
            (default [])
            (dynamic visible (g/constantly false))
            (set (fn [evaluation-context self _old-value new-value]
                   (let [basis (:basis evaluation-context)
                         project (project/get-project self)]
                     (concat
                       (gu/disconnect-all basis self :module-build-targets)
                       (gu/disconnect-all basis self :module-completion-infos)
                       (for [module new-value]
                         (let [path (lua/lua-module->path module)]
                           (project/connect-resource-node project path self
                                                          [[:build-targets :module-build-targets]
                                                           [:completion-info :module-completion-infos]]))))))))

  (property script-properties g/Any
            (default [])
            (dynamic visible (g/constantly false))
            (set (fn [evaluation-context self _old-value new-value]
                   (let [basis (:basis evaluation-context)
                         project (project/get-project self)]
                     (concat
                       (gu/disconnect-all basis self :original-resource-property-build-targets)
                       (for [{:keys [type value]} new-value
                             :when (= :property-type-resource type)
                             :when (some? value)]
                         (project/connect-resource-node project value self
                                                        [[:build-targets :original-resource-property-build-targets]])))))))

  (property property-resources g/Any
            (default {})
            (dynamic visible (g/constantly false))
            (set (fn [evaluation-context self _old-value new-value]
                   (let [basis (:basis evaluation-context)
                         project (project/get-project self)]
                     (concat
                       (gu/disconnect-all basis self :resource-property-build-targets)
                       (for [[_prop-kw resource] new-value
                             :when (some? resource)]
                         (project/connect-resource-node project resource self
                                                        [[:build-targets :resource-property-build-targets]])))))))

  (output _properties g/Properties :cached produce-properties)
  (output bytecode g/Any :cached produce-bytecode)
  (output build-targets g/Any :cached produce-build-targets)
  (output completions g/Any :cached produce-completions)
  (output resource-property-build-targets g/Any (gu/passthrough resource-property-build-targets))
  (output user-properties g/Properties :cached produce-user-properties))

(defn register-resource-types [workspace]
  (for [def script-defs
        :let [args (assoc def :node-type ScriptNode)]]
    (apply r/register-code-resource-type workspace (mapcat identity args))))<|MERGE_RESOLUTION|>--- conflicted
+++ resolved
@@ -80,20 +80,7 @@
               {:match #"\+|-|%|#|\*|\/|\^|==?|~=|<=?|>=?|(?<!\.)\.{2}(?!\.)"
                :name "keyword.operator.lua"}]})
 
-<<<<<<< HEAD
-(def ^:private lua-code-opts {:new-code {:grammar lua-grammar}})
-=======
 (def ^:private lua-code-opts {:code {:grammar lua-grammar}})
-(def go-prop-type->property-types
-  {:property-type-number  g/Num
-   :property-type-hash    g/Str
-   :property-type-url     g/Str
-   :property-type-vector3 t/Vec3
-   :property-type-vector4 t/Vec4
-   :property-type-quat    t/Vec3
-   :property-type-boolean g/Bool})
-
->>>>>>> 850f38bc
 (def script-defs [{:ext "script"
                    :label "Script"
                    :icon "icons/32/Icons_12-Script-type.png"
