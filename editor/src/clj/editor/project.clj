--- conflicted
+++ resolved
@@ -258,9 +258,6 @@
        (g/make-nodes graph
                      [project [Project :workspace workspace :build-cache (atom {}) :fs-build-cache (atom {})]]
                      (g/connect workspace :resource-list project :resources)
-<<<<<<< HEAD
-                     (g/connect workspace :resource-types project :resource-types))))))
-=======
                      (g/connect workspace :resource-types project :resource-types))))))
 
 ;;; Support for copy&paste, drag&drop
@@ -300,5 +297,4 @@
      [(g/operation-label \"paste sprite\")
   (:tx-data (g/paste fragment))])"
   [workspace project fragment]
-  (g/paste (g/node-id->graph-id (g/node-id project)) fragment {:read-handlers {ResourceReference (partial resolve-reference workspace project)}}))
->>>>>>> 523728ea
+  (g/paste (g/node-id->graph-id (g/node-id project)) fragment {:read-handlers {ResourceReference (partial resolve-reference workspace project)}}))