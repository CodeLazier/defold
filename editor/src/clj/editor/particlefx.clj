--- conflicted
+++ resolved
@@ -48,17 +48,10 @@
            [com.google.protobuf ByteString]
            [com.jogamp.opengl GL GL2]
            [editor.gl.shader ShaderLifecycle]
-<<<<<<< HEAD
            [editor.properties Curve CurveSpread]
            [editor.types AABB]
-           [java.nio ByteBuffer]
+           [java.nio ByteBuffer ByteOrder IntBuffer]
            [javax.vecmath Matrix3d Matrix4d Point3d Quat4d Vector3d]))
-=======
-           [editor.properties CurveSpread Curve]
-           [editor.types Region Animation Camera Image TexturePacking Rect EngineFormatTexture AABB TextureSetAnimationFrame TextureSetAnimation TextureSet]
-           [java.nio ByteBuffer ByteOrder IntBuffer]
-           [javax.vecmath Matrix3d Matrix4d Point3d Quat4d Vector4f Vector3d Vector4d]))
->>>>>>> adf31f50
 
 (set! *warn-on-reflection* true)
 
