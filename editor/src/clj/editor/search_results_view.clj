--- conflicted
+++ resolved
@@ -1,10 +1,7 @@
 (ns editor.search-results-view
   (:require [clojure.string :as string]
             [dynamo.graph :as g]
-<<<<<<< HEAD
-=======
             [editor.code.data :as data]
->>>>>>> 2622af58
             [editor.core :as core]
             [editor.defold-project-search :as project-search]
             [editor.jfx :as jfx]
@@ -161,14 +158,6 @@
                     [item {}])
                   (let [resource (:resource item)]
                     (when (resource/exists? resource)
-<<<<<<< HEAD
-                      ;; NOTE: :line and :caret-position are here to support
-                      ;; Open in External Editor and Open as Text, respectively.
-                      ;; :row, :start-col and :end-col are used by the code editor.
-                      (let [opts (-> item
-                                     (select-keys [:row :start-col :end-col :caret-position])
-                                     (assoc :line (inc (:row item))))]
-=======
                       (let [row (:row item)
                             cursor-range (data/->CursorRange (data/->Cursor row (:start-col item))
                                                              (data/->Cursor row (:end-col item)))
@@ -178,7 +167,6 @@
                             ;; files are opened using the code editor.
                             opts {:caret-position (:caret-position item)
                                   :cursor-range cursor-range}]
->>>>>>> 2622af58
                         [resource opts]))))))
         selection))
 
