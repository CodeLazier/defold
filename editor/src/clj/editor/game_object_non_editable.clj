;; Copyright 2020-2023 The Defold Foundation
;; Copyright 2014-2020 King
;; Copyright 2009-2014 Ragnar Svensson, Christian Murray
;; Licensed under the Defold License version 1.0 (the "License"); you may not use
;; this file except in compliance with the License.
;; 
;; You may obtain a copy of the License, together with FAQs at
;; https://www.defold.com/license
;; 
;; Unless required by applicable law or agreed to in writing, software distributed
;; under the License is distributed on an "AS IS" BASIS, WITHOUT WARRANTIES OR
;; CONDITIONS OF ANY KIND, either express or implied. See the License for the
;; specific language governing permissions and limitations under the License.

(ns editor.game-object-non-editable
  (:require [dynamo.graph :as g]
            [editor.build-target :as bt]
            [editor.collection-string-data :as collection-string-data]
            [editor.defold-project :as project]
            [editor.game-object-common :as game-object-common]
            [editor.graph-util :as gu]
            [editor.outline :as outline]
            [editor.pose :as pose]
            [editor.properties :as properties]
            [editor.resource :as resource]
            [editor.resource-node :as resource-node]
            [editor.workspace :as workspace]
            [internal.graph :as ig]
            [internal.graph.types :as gt]
            [internal.util :as util]
            [util.coll :refer [flipped-pair pair]])
  (:import [com.dynamo.gameobject.proto GameObject$PrototypeDesc]
           [javax.vecmath Matrix4d]))

(set! *warn-on-reflection* true)

(def ^:private embedded-component-connections
  [[:build-targets :embedded-component-build-targets]
   [:scene :embedded-component-scenes]])

(def ^:private referenced-component-connections
  [[:build-targets :referenced-component-build-targets]
   [:resource :referenced-component-resources]
   [:resource-property-build-targets :other-resource-property-build-targets]
   [:scene :referenced-component-scenes]])

(defn- add-embedded-component-resource-node [host-node-id embedded-component-resource-data project]
  (let [embedded-resource-ext (:type embedded-component-resource-data)
        embedded-resource-pb-map (:data embedded-component-resource-data)
        embedded-resource (project/make-embedded-resource project :non-editable embedded-resource-ext embedded-resource-pb-map)
        embedded-resource-node-type (project/resource-node-type embedded-resource)
        graph (g/node-id->graph-id host-node-id)]
    (g/make-nodes graph [embedded-resource-node-id [embedded-resource-node-type :resource embedded-resource]]
      (project/load-embedded-resource-node project embedded-resource-node-id embedded-resource embedded-resource-pb-map)
      (project/connect-if-output embedded-resource-node-type embedded-resource-node-id host-node-id embedded-component-connections))))

(g/defnk produce-embedded-component-build-targets [embedded-component-build-targets]
  (into []
        (map (comp #(assoc % :resource (bt/make-content-hash-build-resource %))
                   util/only-or-throw))
        embedded-component-build-targets))

(g/defnk produce-embedded-component-resource-data->scene-index [embedded-component-resource-data->index resource]
  (let [workspace (resource/workspace resource)
        ext->resource-type (workspace/get-resource-type-map workspace :non-editable)]
    (into {}
          (comp (keep (fn [[embedded-component-resource-data]]
                        (let [embedded-resource-ext (:type embedded-component-resource-data)
                              embedded-resource-type (ext->resource-type embedded-resource-ext)
                              embedded-resource-node-type (:node-type embedded-resource-type)]
                          (when (g/has-output? embedded-resource-node-type :scene)
                            embedded-component-resource-data))))
                (map-indexed flipped-pair))
          (sort-by val embedded-component-resource-data->index))))

(defn resources->proj-path->index
  ([resources]
   (resources->proj-path->index resources nil))
  ([resources resource-pred]
   (into {}
         (cond->> (map-indexed (fn [index resource]
                                 (pair (resource/proj-path resource)
                                       index)))
                  resource-pred (comp (filter resource-pred)))
         resources)))

(g/defnk produce-referenced-component-proj-path->scene-index [referenced-component-resources]
  (resources->proj-path->index referenced-component-resources
                               #(-> % project/resource-node-type (g/has-output? :scene))))

(defn mapv-source-ids [source-id->tx-data basis target-id target-label]
  (into []
        (comp (map gt/source-id)
              (distinct)
              (mapcat source-id->tx-data))
        (ig/explicit-inputs basis target-id target-label)))

(defn delete-connected-nodes-tx-data [basis target-id target-label]
  (mapv-source-ids g/delete-node basis target-id target-label))

(defn disconnect-connected-nodes-tx-data [basis target-id target-label connections]
  (mapv-source-ids (fn [source-id]
                     (map (fn [[source-label target-label]]
                            (g/disconnect source-id source-label target-id target-label))
                          connections))
                   basis target-id target-label))

(defn data->index-setter [evaluation-context self new-value old-sources-input-label add-resource-node-fn]
  (let [basis (:basis evaluation-context)
        project (project/get-project basis self)]
    (into (delete-connected-nodes-tx-data basis self old-sources-input-label)
          (mapcat (fn [[data]]
                    (add-resource-node-fn self data project)))
          (sort-by val new-value))))

(defn referenced-resources-setter [evaluation-context self new-value old-sources-input-label resource-connections]
  (let [basis (:basis evaluation-context)
        project (project/get-project basis self)]
    (into (disconnect-connected-nodes-tx-data basis self old-sources-input-label resource-connections)
          (mapcat (fn [resource]
                    (:tx-data (project/connect-resource-node evaluation-context project resource self resource-connections))))
          new-value)))

(g/defnode ComponentHostResourceNode
  (inherits resource-node/NonEditableResourceNode)

  (property embedded-component-resource-data->index g/Any
            (dynamic visible (g/constantly false))
            (set (fn [evaluation-context self _old-value new-value]
                   (data->index-setter evaluation-context self new-value :embedded-component-build-targets add-embedded-component-resource-node))))

  (property referenced-components resource/ResourceVec
            (dynamic visible (g/constantly false))
            (value (gu/passthrough referenced-component-resources))
            (set (fn [evaluation-context self _old-value new-value]
                   (referenced-resources-setter evaluation-context self new-value :referenced-component-resources referenced-component-connections))))

  (input embedded-component-build-targets g/Any :array :cascade-delete)
  (input embedded-component-scenes g/Any :array)
  (input referenced-component-build-targets g/Any :array)
  (input referenced-component-resources resource/Resource :array)
  (input referenced-component-scenes g/Any :array)
  (input own-resource-property-build-targets g/Any :array)
  (input other-resource-property-build-targets g/Any :array)

  (output embedded-component-build-targets g/Any :cached produce-embedded-component-build-targets)
  (output embedded-component-resource-data->scene-index g/Any :cached produce-embedded-component-resource-data->scene-index)
  (output embedded-component-scenes g/Any :cached (gu/passthrough embedded-component-scenes))
  (output referenced-component-build-targets g/Any :cached (g/fnk [referenced-component-build-targets] (mapv util/only-or-throw referenced-component-build-targets)))
  (output referenced-component-proj-path->index g/Any :cached (g/fnk [referenced-component-resources] (resources->proj-path->index referenced-component-resources)))
  (output referenced-component-proj-path->scene-index g/Any :cached produce-referenced-component-proj-path->scene-index)
  (output referenced-component-scenes g/Any :cached (gu/passthrough referenced-component-scenes))
  (output resource-property-build-targets g/Any :cached (g/fnk [other-resource-property-build-targets own-resource-property-build-targets] (into other-resource-property-build-targets own-resource-property-build-targets))))

;; -----------------------------------------------------------------------------

(defn- any-component-desc->pose [{:keys [position rotation scale]}]
  ;; GameObject$ComponentDesc or GameObject$EmbeddedInstanceDesc in map format.
  (pose/make position rotation scale))

(defn- any-component-desc->transform-matrix
  ^Matrix4d [any-component-desc]
  ;; GameObject$ComponentDesc or GameObject$EmbeddedInstanceDesc in map format.
<<<<<<< HEAD
  (math/clj->mat4 position rotation scale))
=======
  (pose/to-mat4 (any-component-desc->pose any-component-desc)))
>>>>>>> adf31f50

(defn prototype-desc->referenced-component-proj-paths [prototype-desc]
  (eduction
    (keep (comp not-empty :component))
    (distinct)
    (:components prototype-desc)))

(defn prototype-desc->referenced-component-resources [prototype-desc workspace]
  (eduction
    (map (partial workspace/resolve-workspace-resource workspace))
    (prototype-desc->referenced-component-proj-paths prototype-desc)))

(defn- embedded-component-desc->embedded-component-resource-data [embedded-component-desc]
  {:pre [(map? embedded-component-desc) ; GameObject$EmbeddedComponentDesc in map format.
         (string? (:type embedded-component-desc)) ; File extension.
         (map? (:data embedded-component-desc))]}
  (select-keys embedded-component-desc [:type :data]))

(defn prototype-desc->embedded-component-resource-datas [prototype-desc]
  (eduction
    (map embedded-component-desc->embedded-component-resource-data)
    (distinct)
    (:embedded-components prototype-desc)))

(defn- prototype-desc->embedded-component-resource-data->index [prototype-desc]
  (into {}
        (map-indexed flipped-pair)
        (prototype-desc->embedded-component-resource-datas prototype-desc)))

(defn prototype-desc->component-property-descs [prototype-desc]
  (into []
        (keep (fn [component-desc]
                (let [component-id (:id component-desc)
                      property-descs (:properties component-desc)]
                  (when (seq property-descs)
                    {:id component-id
                     :properties property-descs}))))
        (:components prototype-desc)))

(defn component-property-descs->resources [component-property-descs proj-path->resource]
  (eduction
    (mapcat :properties)
    (map #(dissoc % :id))
    (distinct)
    (keep #(properties/property-desc->resource % proj-path->resource))
    component-property-descs))

(defn- prototype-desc->referenced-property-resources [prototype-desc proj-path->resource]
  (-> prototype-desc
      prototype-desc->component-property-descs
      (component-property-descs->resources proj-path->resource)))

(defn- component-desc->component-instance-data [component-desc proj-path->build-target]
  {:pre [(map? component-desc)]} ; GameObject$ComponentDesc in map format.
  (let [build-resource (-> component-desc :component proj-path->build-target :resource)
        pose (any-component-desc->pose component-desc)
        proj-path->source-resource (comp :resource :resource proj-path->build-target)
        go-props-with-source-resources (mapv #(properties/property-desc->go-prop % proj-path->source-resource) (:properties component-desc))
<<<<<<< HEAD
        component-desc (assoc component-desc :properties go-props-with-source-resources)]
    (game-object-common/referenced-component-instance-data build-resource component-desc transform-matrix proj-path->build-target)))
=======
        component-desc (-> component-desc
                           (assoc :properties go-props-with-source-resources)
                           (game-object-common/add-default-scale-to-component-desc))]
    (game-object-common/referenced-component-instance-data build-resource component-desc pose proj-path->build-target)))
>>>>>>> adf31f50

(defn- embedded-component-desc->component-instance-data [embedded-component-desc embedded-component-desc->build-resource]
  {:pre [(map? embedded-component-desc) ; GameObject$EmbeddedComponentDesc in map format.
         (map? (:data embedded-component-desc))]} ; We must be in our unaltered sanitized state for the build resource lookup to work.
  (let [build-resource (embedded-component-desc->build-resource embedded-component-desc)
<<<<<<< HEAD
        transform-matrix (any-component-desc->transform-matrix embedded-component-desc)]
    (game-object-common/embedded-component-instance-data build-resource embedded-component-desc transform-matrix)))
=======
        pose (any-component-desc->pose embedded-component-desc)
        embedded-component-desc (game-object-common/add-default-scale-to-component-desc embedded-component-desc)]
    (game-object-common/embedded-component-instance-data build-resource embedded-component-desc pose)))
>>>>>>> adf31f50

(defn prototype-desc->component-instance-datas [prototype-desc embedded-component-desc->build-resource proj-path->build-target]
  {:pre [(map? prototype-desc)]} ; GameObject$PrototypeDesc in map format.
  (-> []
      (into (map #(component-desc->component-instance-data % proj-path->build-target))
            (:components prototype-desc))
      (into (map #(embedded-component-desc->component-instance-data % embedded-component-desc->build-resource))
            (:embedded-components prototype-desc))))

(defn- make-embedded-component-desc->index [embedded-component-resource-data->index]
  (comp embedded-component-resource-data->index
        embedded-component-desc->embedded-component-resource-data))

(defn make-embedded-component-desc->build-resource [embedded-component-build-targets embedded-component-resource-data->index]
  {:pre [(vector? embedded-component-build-targets)
         (not (vector? (first embedded-component-build-targets)))]}
  (comp :resource
        embedded-component-build-targets
        (make-embedded-component-desc->index embedded-component-resource-data->index)))

(defn- make-any-component-desc->source-scene [embedded-component-scenes embedded-component-resource-data->scene-index referenced-component-scenes referenced-component-proj-path->scene-index]
  {:pre [(vector? embedded-component-scenes)
         (not (vector? (first embedded-component-scenes)))
         (map? embedded-component-resource-data->scene-index)
         (vector? referenced-component-scenes)
         (not (vector? (first referenced-component-scenes)))
         (map? referenced-component-proj-path->scene-index)]}
  (fn any-component-desc->source-scene [any-component-desc]
    ;; GameObject$ComponentDesc or GameObject$EmbeddedComponentDesc in map format.
    (if-some [referenced-component-proj-path (:component any-component-desc)]
      (some-> referenced-component-proj-path
              referenced-component-proj-path->scene-index
              referenced-component-scenes)
      (some-> any-component-desc
              embedded-component-desc->embedded-component-resource-data
              embedded-component-resource-data->scene-index
              embedded-component-scenes))))

(defn- make-any-component-desc->component-scene [any-component-desc->source-scene]
  {:pre [(ifn? any-component-desc->source-scene)]}
  (fn any-component-desc->component-scene [any-component-desc node-id]
    (let [node-outline-key (:id any-component-desc)
          transform-matrix (any-component-desc->transform-matrix any-component-desc)
          source-scene (any-component-desc->source-scene any-component-desc)]
      ;; TODO: Currently we return an empty scene for components that do not
      ;; have a scene output. Can we exclude these or is it necessary for
      ;; selection to work, or something like that?
      (game-object-common/component-scene node-id node-outline-key transform-matrix source-scene))))

(defn make-prototype-desc->scene [embedded-component-resource-data->scene-index embedded-component-scenes referenced-component-proj-path->scene-index referenced-component-scenes]
  (let [any-component-desc->source-scene
        (make-any-component-desc->source-scene embedded-component-scenes embedded-component-resource-data->scene-index referenced-component-scenes referenced-component-proj-path->scene-index)

        any-component-desc->component-scene
        (make-any-component-desc->component-scene any-component-desc->source-scene)]
    (fn prototype-desc->scene [prototype-desc node-id]
      (let [component-scenes
            (into []
                  (comp cat
                        (map #(any-component-desc->component-scene % node-id)))
                  (pair (:embedded-components prototype-desc)
                        (:components prototype-desc)))]
        (game-object-common/game-object-scene node-id component-scenes)))))

;; -----------------------------------------------------------------------------

(g/defnk produce-proj-path->build-target [referenced-component-build-targets resource-property-build-targets]
  (bt/make-proj-path->build-target
    (into referenced-component-build-targets
          (mapcat identity)
          resource-property-build-targets)))

(g/defnk produce-build-targets [_node-id resource prototype-desc embedded-component-resource-data->index embedded-component-build-targets referenced-component-build-targets proj-path->build-target]
  (or (let [dup-ids (game-object-common/any-descs->duplicate-ids
                      (concat (:components prototype-desc)
                              (:embedded-components prototype-desc)))]
        (game-object-common/maybe-duplicate-id-error _node-id dup-ids))
      (let [embedded-component-desc->build-resource
            (make-embedded-component-desc->build-resource embedded-component-build-targets embedded-component-resource-data->index)

            component-instance-datas
            (prototype-desc->component-instance-datas prototype-desc embedded-component-desc->build-resource proj-path->build-target)

            component-build-targets
            (into referenced-component-build-targets
                  embedded-component-build-targets)

            build-resource (workspace/make-build-resource resource)]
        [(game-object-common/game-object-build-target build-resource _node-id component-instance-datas component-build-targets)])))

(g/defnk produce-ddf-component-properties [prototype-desc]
  (prototype-desc->component-property-descs prototype-desc))

(g/defnk produce-node-outline [_node-id]
  {:node-id _node-id
   :node-outline-key "Non-Editable Game Object"
   :label "Non-Editable Game Object"
   :icon game-object-common/game-object-icon})

(g/defnk produce-scene [_node-id prototype-desc embedded-component-resource-data->scene-index embedded-component-scenes referenced-component-proj-path->scene-index referenced-component-scenes]
  (let [prototype-desc->scene (make-prototype-desc->scene embedded-component-resource-data->scene-index embedded-component-scenes referenced-component-proj-path->scene-index referenced-component-scenes)]
    (prototype-desc->scene prototype-desc _node-id)))

(def ^:private resource-property-connections
  [[:build-targets :own-resource-property-build-targets]])

(g/defnode NonEditableGameObjectNode
  (inherits ComponentHostResourceNode)

  (property prototype-desc g/Any
            (dynamic visible (g/constantly false))
            (set (fn [evaluation-context self _old-value new-value]
                   ;; We use default evaluation-context in queries to ensure the
                   ;; results are cached. See comment in connect-resource-node.
                   (let [basis (:basis evaluation-context)
                         project (project/get-project basis self)
                         workspace (project/workspace project)
                         proj-path->resource (g/node-value workspace :resource-map)]
                     (letfn [(connect-resource [proj-path-or-resource connections]
                               (:tx-data (project/connect-resource-node evaluation-context project proj-path-or-resource self connections)))]
                       (-> (g/set-property self :embedded-component-resource-data->index
                             (prototype-desc->embedded-component-resource-data->index new-value))
                           (into (g/set-property self :referenced-components
                                   (prototype-desc->referenced-component-resources new-value workspace)))
                           (into (disconnect-connected-nodes-tx-data basis self :own-resource-property-build-targets resource-property-connections))
                           (into (mapcat #(connect-resource % resource-property-connections))
                                 (prototype-desc->referenced-property-resources new-value proj-path->resource))))))))

  ;; Internal outputs.
  (output proj-path->build-target g/Any :cached produce-proj-path->build-target)

  ;; GameObject interface.
  (output build-targets g/Any :cached produce-build-targets)
  (output ddf-component-properties g/Any :cached produce-ddf-component-properties)
  (output node-outline outline/OutlineData produce-node-outline)
  (output scene g/Any produce-scene))

(defn- sanitize-non-editable-game-object [workspace prototype-desc]
  (let [ext->embedded-component-resource-type (workspace/get-resource-type-map workspace :non-editable)]
    (game-object-common/sanitize-prototype-desc prototype-desc ext->embedded-component-resource-type :embed-data-as-maps)))

(defn- load-non-editable-game-object [_project self resource prototype-desc]
  ;; Validate the prototype-desc.
  ;; We want to throw an exception if we encounter corrupt data to ensure our
  ;; node gets marked defective at load-time.
  (doseq [embedded-component-desc (:embedded-components prototype-desc)]
    (collection-string-data/ensure-string-decoded-embedded-component-desc embedded-component-desc resource))

  (g/set-property self :prototype-desc prototype-desc))

(defn register-resource-types [workspace]
  (resource-node/register-ddf-resource-type workspace
    :editable false
    :ext "go"
    :label "Non-Editable Game Object"
    :node-type NonEditableGameObjectNode
    :ddf-type GameObject$PrototypeDesc
    :read-defaults false
    :dependencies-fn (game-object-common/make-game-object-dependencies-fn #(workspace/get-resource-type-map workspace :non-editable))
    :sanitize-fn (partial sanitize-non-editable-game-object workspace)
    :load-fn load-non-editable-game-object
    :icon game-object-common/game-object-icon
    :view-types [:scene :text]
    :view-opts {:scene {:grid true}}))<|MERGE_RESOLUTION|>--- conflicted
+++ resolved
@@ -161,11 +161,7 @@
 (defn- any-component-desc->transform-matrix
   ^Matrix4d [any-component-desc]
   ;; GameObject$ComponentDesc or GameObject$EmbeddedInstanceDesc in map format.
-<<<<<<< HEAD
-  (math/clj->mat4 position rotation scale))
-=======
   (pose/to-mat4 (any-component-desc->pose any-component-desc)))
->>>>>>> adf31f50
 
 (defn prototype-desc->referenced-component-proj-paths [prototype-desc]
   (eduction
@@ -224,28 +220,16 @@
         pose (any-component-desc->pose component-desc)
         proj-path->source-resource (comp :resource :resource proj-path->build-target)
         go-props-with-source-resources (mapv #(properties/property-desc->go-prop % proj-path->source-resource) (:properties component-desc))
-<<<<<<< HEAD
         component-desc (assoc component-desc :properties go-props-with-source-resources)]
-    (game-object-common/referenced-component-instance-data build-resource component-desc transform-matrix proj-path->build-target)))
-=======
-        component-desc (-> component-desc
-                           (assoc :properties go-props-with-source-resources)
-                           (game-object-common/add-default-scale-to-component-desc))]
     (game-object-common/referenced-component-instance-data build-resource component-desc pose proj-path->build-target)))
->>>>>>> adf31f50
 
 (defn- embedded-component-desc->component-instance-data [embedded-component-desc embedded-component-desc->build-resource]
   {:pre [(map? embedded-component-desc) ; GameObject$EmbeddedComponentDesc in map format.
          (map? (:data embedded-component-desc))]} ; We must be in our unaltered sanitized state for the build resource lookup to work.
   (let [build-resource (embedded-component-desc->build-resource embedded-component-desc)
-<<<<<<< HEAD
-        transform-matrix (any-component-desc->transform-matrix embedded-component-desc)]
-    (game-object-common/embedded-component-instance-data build-resource embedded-component-desc transform-matrix)))
-=======
         pose (any-component-desc->pose embedded-component-desc)
         embedded-component-desc (game-object-common/add-default-scale-to-component-desc embedded-component-desc)]
     (game-object-common/embedded-component-instance-data build-resource embedded-component-desc pose)))
->>>>>>> adf31f50
 
 (defn prototype-desc->component-instance-datas [prototype-desc embedded-component-desc->build-resource proj-path->build-target]
   {:pre [(map? prototype-desc)]} ; GameObject$PrototypeDesc in map format.
