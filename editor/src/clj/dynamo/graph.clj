(ns dynamo.graph
  "Main api for graph and node"
  (:require [clojure.set :as set]
            [clojure.tools.macro :as ctm]
            [cognitect.transit :as transit]
            [internal.util :as util]
            [internal.cache :as c]
            [internal.graph :as ig]
            [internal.graph.types :as gt]
            [internal.graph.error-values :as ie]
            [internal.node :as in]
            [internal.property :as ip]
            [internal.system :as is]
            [internal.transaction :as it]
            [plumbing.core :as pc]
            [potemkin.namespaces :as namespaces]
            [schema.core :as s])
  (:import [internal.graph.types Arc]
           [java.io ByteArrayOutputStream StringBufferInputStream]))

(set! *warn-on-reflection* true)

(namespaces/import-vars [plumbing.core defnk fnk])

(namespaces/import-vars [internal.graph.types NodeID node-id->graph-id node->graph-id sources targets connected? dependencies Properties Node node-id property-types produce-value NodeType supertypes interfaces protocols method-impls transforms transform-types internal-properties declared-properties public-properties externs declared-inputs injectable-inputs declared-outputs cached-outputs input-dependencies input-cardinality cascade-deletes substitute-for input-type output-type input-labels output-labels property-labels property-display-order])

(namespaces/import-vars [internal.graph.error-values INFO WARNING SEVERE FATAL error-info error-warning error-severe error-fatal error? error-info? error-warning? error-severe? error-fatal? most-serious error-aggregate worse-than])

(namespaces/import-vars [internal.node has-input? has-output? has-property? merge-display-order])

(namespaces/import-vars [internal.property make-property-type])

(namespaces/import-vars [schema.core Any Bool Inst Int Keyword Num Regex Schema Str Symbol Uuid both check enum protocol maybe fn-schema one optional-key pred recursive required-key validate])

(namespaces/import-vars [internal.graph.types always PropertyType property-value-type property-default-value property-tags property-type? Properties])

(namespaces/import-vars [internal.graph arc type-compatible? node-by-id-at node-ids pre-traverse])

(namespaces/import-macro schema.core/defn      s-defn)
(namespaces/import-macro schema.core/defrecord s-defrecord)

(let [graph-id ^java.util.concurrent.atomic.AtomicInteger (java.util.concurrent.atomic.AtomicInteger. 0)]
  (defn next-graph-id [] (.getAndIncrement graph-id)))

(declare node-value)

;; ---------------------------------------------------------------------------
;; State handling
;; ---------------------------------------------------------------------------

;; Only marked dynamic so tests can rebind. Should never be rebound "for real".
(defonce ^:dynamic *the-system* (atom nil))

(def ^:dynamic *tps-debug* nil)

(namespaces/import-vars [internal.system system-cache cache-disposal-queue deleted-disposal-queue])

(defn now
  "The basis at the current point in time"
  []
  (is/basis @*the-system*))

(defn node-by-id
  "Returns a node given its id. If the basis is provided, it returns the value of the node using that basis.
   Otherwise, it uses the current basis."
  ([node-id]
   (let [graph-id (node-id->graph-id node-id)]
     (ig/node (is/graph @*the-system* graph-id) node-id)))
  ([basis node-id]
   (ig/node-by-id-at basis node-id)))

(defn node-type*
  "Return the node-type given a node-id.  Uses the current basis if not provided."
  ([node-id]
   (node-type* (now) node-id))
  ([basis node-id]
   (when-let [n (ig/node-by-id-at basis node-id)]
     (gt/node-type n basis))))

(defn node-type
  "Return the node-type given a node. Uses the current basis if not provided."
  ([node]
    (node-type (now) node))
  ([basis node]
    (gt/node-type node basis)))

(defn cache "The system cache of node values"
  []
  (is/system-cache @*the-system*))

(defn graph "Given a graph id, returns the particular graph in the system at the current point in time"
  [graph-id]
  (is/graph @*the-system* graph-id))

(defn- has-history? [sys graph-id] (not (nil? (is/graph-history sys graph-id))))
(def ^:private meaningful-change? contains?)

(defn- remember-change
  [sys graph-id before after outputs-modified]
  (alter (is/graph-history sys graph-id) is/merge-or-push-history (is/graph-ref sys graph-id) before after outputs-modified))

(defn- merge-graphs
  [sys basis post-tx-graphs significantly-modified-graphs outputs-modified]
  (let [outputs-modified (group-by #(node-id->graph-id (first %)) outputs-modified)]
    (doseq [[graph-id graph] post-tx-graphs]
      (let [start-tx    (:tx-id graph -1)
            sidereal-tx (is/graph-time sys graph-id)]
        (if (< start-tx sidereal-tx)
          ;; graph was modified concurrently by a different transaction.
          (throw (ex-info "Concurrent modification of graph"
                          {:_gid graph-id :start-tx start-tx :sidereal-tx sidereal-tx}))
          (let [gref   (is/graph-ref sys graph-id)
                before @gref
                after  (update-in graph [:tx-id] util/safe-inc)
                after  (if (not (meaningful-change? significantly-modified-graphs graph-id))
                         (assoc after :tx-sequence-label (:tx-sequence-label before))
                         after)]
            (when (and (has-history? sys graph-id) (meaningful-change? significantly-modified-graphs graph-id))
              (remember-change sys graph-id before after (outputs-modified graph-id)))
            (ref-set gref after)))))))

(when *tps-debug*
  (def tps-counter (agent (long-array 3 0)))

  (defn tick [^longs tps-counts now]
    (let [last-report-time (aget tps-counts 1)
          transaction-count (inc (aget tps-counts 0))]
      (aset-long tps-counts 0 transaction-count)
      (when (> now (+ last-report-time 1000000000))
        (let [elapsed-time (/ (- now last-report-time) 1000000000.00)]
         (do (println "TPS" (/ transaction-count elapsed-time))))
        (aset-long tps-counts 1 now)
        (aset-long tps-counts 0 0)))
    tps-counts))

(defn transact
  "Provides a way to run a transaction against the graph system.  It takes a list of transaction steps.

  Example:

      (g/transact
         [(g/connect n1 output-name n :xs)
         (g/connect n2 output-name n :xs)])

  It returns the transaction result, (tx-result),  which is a map containing keys about the transaction.
  Transaction result-keys:
  `[:status :basis :graphs-modified :nodes-added :nodes-modified :nodes-deleted :outputs-modified :properties-modified :label :sequence-label]`
  "
  [txs]
  (when *tps-debug*
    (send-off tps-counter tick (System/nanoTime)))
  (let [basis     (is/basis @*the-system*)
        id-gens   (is/id-generators @*the-system*)
        tx-result (it/transact* (it/new-transaction-context basis id-gens) txs)]
    (when (= :ok (:status tx-result))
      (dosync
       (merge-graphs @*the-system* basis (get-in tx-result [:basis :graphs]) (:graphs-modified tx-result) (:outputs-modified tx-result))
       (c/cache-invalidate (is/system-cache @*the-system*) (:outputs-modified tx-result))))
    tx-result))

;; ---------------------------------------------------------------------------
;; Using transaction values
;; ---------------------------------------------------------------------------
(defn tx-nodes-added
 "Returns a list of the node-ids added given a result from a transaction, (tx-result)."
  [transaction]
  (:nodes-added transaction))

(defn is-modified?
  "Returns a boolean if a node, or node and output, was modified as a result of a transaction given a tx-result."
  ([transaction node-id]
    (boolean (contains? (:outputs-modified transaction) node-id)))
  ([transaction node-id output]
    (boolean (get-in transaction [:outputs-modified node-id output]))))

(defn is-added? [transaction node-id]
  "Returns a boolean if a node was added as a result of a transaction given a tx-result and node."
  (contains? (:nodes-added transaction) node-id))

(defn is-deleted? [transaction node-id]
  "Returns a boolean if a node was delete as a result of a transaction given a tx-result and node."
  (contains? (:nodes-deleted transaction) node-id))

(defn outputs-modified
  "Returns the pairs of node-id and label of the outputs that were modified for a node as the result of a transaction given a tx-result and node"
  [transaction node-id]
  (get-in transaction [:outputs-modified node-id]))

(defn transaction-basis
  "Returns the final basis from the result of a transaction given a tx-result"
  [transaction]
  (:basis transaction))

(defn pre-transaction-basis
  "Returns the original, statrting basis from the result of a transaction given a tx-result"
  [transaction]
  (:original-basis transaction))

;; ---------------------------------------------------------------------------
;; Intrinsics
;; ---------------------------------------------------------------------------
(def node-intrinsics
  [(list 'extern '_node-id `s/Int)
   (list 'output '_properties `dynamo.graph/Properties `(dynamo.graph/fnk [~'_declared-properties] ~'_declared-properties))
   (list 'extern '_output-jammers `{s/Keyword s/Any})])

;; ---------------------------------------------------------------------------
;; Definition
;; ---------------------------------------------------------------------------
(defmacro defproperty [name value-type & body-forms]
  "Defines a property that can later be referred to in a `defnode`

   Example:

      (defproperty StringWithDefault g/Str (default \"foo\"))

      (defnode TestNode
        (property a-prop StringWithDefault))"

  (apply ip/def-property-type-descriptor name value-type body-forms))

(declare become)

(defn construct
  "Creates an instance of a node. The node-type must have been
  previously defined via `defnode`.

  The node's properties will all have their default values. The caller
  may pass key/value pairs to override properties.

  A node that has been constructed is not connected to anything and it
  doesn't exist in any graph yet.

  Example:
  (defnode GravityModifier
    (property acceleration Int (default 32))

  (construct GravityModifier :acceleration 16)"
  [node-type & {:as args}]
  (assert (::ctor node-type))
  (let [args-without-properties (set/difference (util/key-set args) (util/key-set (declared-properties node-type)))]
    (assert (empty? args-without-properties) (str "You have given values for properties " args-without-properties ", but those don't exist on nodes of type " (:name node-type))))
  ((::ctor node-type) args))

(defmacro defnode
  "Given a name and a specification of behaviors, creates a node,
   and attendant functions.

  Allowed clauses are:

  (inherits _symbol_)

  Compose the behavior from the named node type

  (input _symbol_ _schema_ [:array]? [:inject]?)

  Define an input with the name, whose values must match the schema.

  If the :inject flag is present, then this input is available for
  dependency injection.

  If the :array flag is present, then this input can have multiple
  outputs connected to it. Without the :array flag, this input can
  only have one incoming connection from an output.

  (property _symbol_ _property-type_ & _options_)

  Define a property with schema and, possibly, default value and
  constraints.  Property type and options have the same syntax as for
  `dynamo.graph/defproperty`.

  (output _symbol_ _type_ (:cached)? _producer_)

  Define an output to produce values of type. The ':cached' flag is
  optional. _producer_ may be a var that names an fn, or fnk.  It may
  also be a function tail as [arglist] + forms.

  Values produced on an output with the :cached flag will be cached in
  memory until the node is affected by some change in inputs or
  properties. At that time, the cached value will be sent for
  disposal.

  Example (from [[editors.atlas]]):

    (defnode TextureCompiler
      (input    textureset TextureSet)
      (property texture-filename Str (default \"\"))
      (output   texturec Any compile-texturec)))

    (defnode TextureSetCompiler
      (input    textureset TextureSet)
      (property textureset-filename Str (default \"\"))
      (output   texturesetc Any compile-texturesetc)))

    (defnode AtlasCompiler
      (inherit TextureCompiler)
      (inherit TextureSetCompiler))

  This will produce a record `AtlasCompiler`. `defnode` merges the
  behaviors appropriately.

    A node may also implement protocols or interfaces, using a syntax
  identical to `deftype` or `defrecord`. A node may implement any
  number of such protocols.

  Every node always implements dynamo.graph/Node."
  [symb & body]
  (let [[symb forms] (ctm/name-with-attributes symb body)
        record-name  (in/classname-for symb)
        ctor-name    (symbol (str 'map-> record-name))]
    `(do
       (declare ~ctor-name ~symb)
       (let [description#    ~(in/node-type-forms symb (concat node-intrinsics forms))
             replacing#      (if-let [x# (and (resolve '~symb) (var-get (resolve '~symb)))]
                               (when (satisfies? NodeType x#) x#))
             basis#          (is/basis @*the-system*)
             all-graphs#     (util/map-vals deref (is/graphs @*the-system*))
             to-be-replaced# (when (and all-graphs# replacing#)
                               (filterv #(= replacing# (node-type basis# %)) (mapcat ig/node-values (vals all-graphs#))))
             ctor#           (fn [args#] (~ctor-name (merge (in/defaults ~symb) args#)))]
         (def ~symb (in/make-node-type (assoc description# :dynamo.graph/ctor ctor#)))
         (in/declare-node-value-function-names '~symb ~symb)
         (in/define-node-record  '~record-name '~symb ~symb)
         (in/define-node-value-functions '~record-name '~symb ~symb)
         (in/define-print-method '~record-name '~symb ~symb)
         (when (< 0 (count to-be-replaced#))
           (transact
            (mapcat (fn [r#]
                      (let [new# (construct ~symb)]
                        (become r# new#)))
                    (mapv node-id to-be-replaced#))))
         (var ~symb)))))

;; ---------------------------------------------------------------------------
;; Transactions
;; ---------------------------------------------------------------------------
(defmacro make-nodes
  "Create a number of nodes in a graph, binding them to local names
   to wire up connections. The resulting code will return a collection
   of transaction steps, including the steps to construct nodes from the
   bindings.

   If the right side of the binding is a node type, it is used directly. If it
   is a vector, it is treated as a node type followed by initial property values.

  Example:

  (make-nodes view [render     AtlasRender
                   scene      scene/SceneRenderer
                   background background/Gradient
                   camera     [c/CameraController :camera (c/make-orthographic)]]
     (g/connect background   :renderable scene :renderables)
     (g/connect atlas-render :renderable scene :renderables))"
  [graph-id binding-expr & body-exprs]
  (assert (vector? binding-expr) "make-nodes requires a vector for its binding")
  (assert (even? (count binding-expr)) "make-nodes requires an even number of forms in binding vector")
  (let [locals (take-nth 2 binding-expr)
        ctors  (take-nth 2 (next binding-expr))
        ids    (repeat (count locals) `(internal.system/next-node-id @*the-system* ~graph-id))]
    `(let [~@(interleave locals ids)]
       (concat
        ~@(map
           (fn [ctor id]
             (list `it/new-node
                   (if (sequential? ctor)
                     (if (= 2 (count ctor))
                       `(apply construct ~(first ctor) :_node-id ~id (mapcat identity ~(second ctor)))
                       `(construct ~@ctor :_node-id ~id))
                     `(construct  ~ctor :_node-id ~id))))
           ctors locals)
        ~@body-exprs))))

(defn operation-label
  "Set a human-readable label to describe the current transaction."
  [label]
  (it/label label))

(defn operation-sequence
  "Set a machine-readable label. Successive transactions with the same
  label will be coalesced into a single undo point."
  [label]
  (it/sequence-label label))

(defn- construct-node-with-id
  [graph-id node-type args]
  (apply construct node-type :_node-id (is/next-node-id @*the-system* graph-id) (mapcat identity args)))

(defn make-node
  "Returns the transaction step for creating a new node.
  Needs to be executed within a transact to actually create the node
  on a graph.

  Example:

  `(transact (make-node world SimpleTestNode))`"
  [graph-id node-type & args]
  (let [args (if (empty? args)
               {}
               (if (= 1 (count args))
                 (first args)
                 (apply assoc {} args)))]
    (it/new-node (construct-node-with-id graph-id node-type args))))

(defn make-node!
  "Creates the transaction step and runs it in a transaction, returning the resulting node.

  Example:

  `(make-node! world SimpleTestNode)`"
  [graph-id node-type & args]
  (first (tx-nodes-added (transact (apply make-node graph-id node-type args)))))

(defn delete-node
 "Returns the transaction step for deleting a node.
  Needs to be executed within a transact to actually create the node on a graph.

  Example:

  `(transact (delete-node node-id))`"
  [node-id]
  (it/delete-node node-id))

(defn delete-node!
  "Creates the transaction step for deleting a node and runs it in a transaction.
  It returns the transaction results, tx-result

  Example:

  `(delete-node! node-id)`"

  [node-id]
  (transact (delete-node node-id)))

(defn connect
  "Make a connection from an output of the source node to an input on the target node.
   Takes effect when a transaction is applied.

  Example:

  `(transact (connect content-node :scalar view-node :first-name))`"
  [source-node-id source-label target-node-id target-label]
  (it/connect source-node-id source-label target-node-id target-label))

(defn connect!
 "Creates the transaction step to make a connection from an output of the source node to an input on the target node
  and applies it in a transaction

  Example:

  `(connect! content-node :scalar view-node :first-name)`"
  [source-node-id source-label target-node-id target-label]
  (transact (connect source-node-id source-label target-node-id target-label)))

(defn disconnect
  "Creates the transaction step to remove a connection from an output of the source node to the input on the target node.
  Note that there might still be connections between the two nodes,
  from other outputs to other inputs.  Takes effect when a transaction
  is applied with transact.

  Example:

  (`transact (disconnect aux-node :scalar view-node :last-name))`"
  [source-node-id source-label target-node-id target-label]
  (it/disconnect source-node-id source-label target-node-id target-label))

(defn disconnect!
 "Creates the transaction step to remove a connection from an output of the source node to the input on the target node.
  It also applies it in transaction, returning the transaction result, (tx-result).
  Note that there might still be connections between the two nodes,
  from other outputs to other inputs.

  Example:

  `(disconnect aux-node :scalar view-node :last-name)`"
  [source-node-id source-label target-node-id target-label]
  (transact (disconnect source-node-id source-label target-node-id target-label)))

(defn disconnect-sources
  ([target-node-id target-label]
    (disconnect-sources (now) target-node-id target-label))
  ([basis target-node-id target-label]
    (it/disconnect-sources basis target-node-id target-label)))

(defn become
  "Creates the transaction step to turn one kind of node into another, in a transaction. All properties and their values
   will be carried over from source-node to new-node. The resulting node will still have
   the same node-id.

  Example:

  `(transact (become counter (construct StringSource))`

   Any input or output connections to labels that exist on both
  source-node and new-node will continue to exist. Any connections to
  labels that don't exist on new-node will be disconnected in the same
  transaction."
  [node-id new-node]
  (it/become node-id new-node))

(defn become!
  "Creates the transaction step to turn one kind of node into another and applies it in a transaction. All properties and their values
   will be carried over from source-node to new-node. The resulting node will still have
   the same node-id.  Returns the transaction-result, (tx-result).

  Example:

  `(become! counter (construct StringSource)`

   Any input or output connections to labels that exist on both
  source-node and new-node will continue to exist. Any connections to
  labels that don't exist on new-node will be disconnected in the same
  transaction."
  [source-node new-node]
  (transact (become source-node new-node)))

(defn set-property
  "Creates the transaction step to assign a value to a node's property (or properties) value(s).  It will take effect when the transaction
  is applies in a transact.

  Example:

  `(transact (set-property root-id :touched 1))`"
  [node-id & kvs]
  (mapcat
   (fn [[p v]]
     (it/update-property node-id p (constantly v) []))
   (partition-all 2 kvs)))

(defn set-property!
  "Creates the transaction step to assign a value to a node's property (or properties) value(s) and applies it in a transaction.
  It returns the result of the transaction, (tx-result).

  Example:

  `(set-property! root-id :touched 1)`"
  [node-id & kvs]
  (transact (apply set-property node-id kvs)))

(defn update-property
  "Create the transaction step to apply a function to a node's property in a transaction. The
  function f will be invoked as if by (apply f current-value args).  It will take effect when the transaction is
  applied in a transact.

  Example:

  `(transact (g/update-property node-id :int-prop inc))`"
  [node-id p f & args]
  (it/update-property node-id p f args))

(defn update-property!
  "Create the transaction step to apply a function to a node's property in a transaction. Then it applies the transaction.
   The function f will be invoked as if by (apply f current-value args).  The transaction results, (tx-result), are returned.

  Example:

  `g/update-property! node-id :int-prop inc)`"
  [node-id p f & args]
  (transact (apply update-property node-id p f args)))

(defn clear-property
  [node-id p]
  (it/clear-property node-id p))

(defn set-graph-value
 "Create the transaction step to attach a named value to a graph. It will take effect when the transaction is
  applied in a transact.

  Example:

  `(transact (set-graph-value 0 :string-value \"A String\"))`"
  [graph-id k v]
  (it/update-graph-value graph-id assoc [k v]))

(defn set-graph-value!
  "Create the transaction step to attach a named value to a graph and applies the transaction.
  Returns the transaction result, (tx-result).

  Example:

  (set-graph-value! 0 :string-value \"A String\")"
  [graph-id k v]
  (transact (set-graph-value graph-id k v)))

(defn invalidate
 "Creates the transaction step to invalidate all the outputs of the node.  It will take effect when the transaciton is
  applied in a transact.

  Example:

  `(transact (invalidate node-id))`"
  [node-id]
  (it/invalidate node-id))

(defn invalidate!
 "Creates the transaction step to invalidate all the outputs of the node and applies the transaction.

  Example:

  `(invalidate! node-id)`"
  [node-id]
  (transact (invalidate node-id)))

(defn mark-defective
  "Creates the transaction step to mark a node as _defective_.
  This means that all the outputs of the node will be replace by the defective value.
  It will take effect when the transaction is applied in a transact.

  Example:

  `(transact (mark-defective node-id (g/severe \"Resource Not Found\")))`"
  ([node-id defective-value]
   (mark-defective node-id (node-type* node-id) defective-value))
  ([node-id node-type defective-value]
   (let [outputs   (keys (gt/transforms node-type))
         externs   (gt/externs node-type)]
     (list
      (set-property node-id :_output-jammers
                    (zipmap (remove externs outputs)
                            (repeat (always defective-value))))
      (invalidate node-id)))))

(defn mark-defective!
  "Creates the transaction step to mark a node as _defective_.
  This means that all the outputs of the node will be replace by the defective value.
  It will take effect when the transaction is applied in a transact.

  Example:

  `(mark-defective! node-id (g/severe \"Resource Not Found\"))`"
  [node-id defective-value]
  (transact (mark-defective node-id defective-value)))

;; ---------------------------------------------------------------------------
;; Values
;; ---------------------------------------------------------------------------
(defn node-value
  "Pull a value from a node's output, identified by `label`.
  The value may be cached or it may be computed on demand. This is
  transparent to the caller.

  This uses the \"current\" value of the node and its output.
  That means the caller will receive a value consistent with the most
  recently committed transaction.

  The label must exist as a defined transform on the node, or an
  AssertionError will result.

  Example:

  `(node-value node-id :chained-output)`"
  ([node-id label]
   (node-value node-id label :cache (cache) :basis (now)))
  ([node-id label & {:as options}]
   (let [options (cond-> options
                   (not (:cache options))
                   (assoc :cache (cache))
                   (not (:basis options))
                   (assoc :basis (now)))]
     (in/node-value node-id label options))))

(defn graph-value
  "Returns the graph from the system given a graph-id and key.  It returns the graph at the point in time of the bais, if provided.
  If the basis is not provided, it will take it from the current point of time in the system.

  Example:

  `(graph-value (node->graph-id view) :renderer)`"
  ([graph-id k]
   (graph-value (now) graph-id k))
  ([basis graph-id k]
   (get-in basis [:graphs graph-id :graph-values k])))

;; ---------------------------------------------------------------------------
;; Constructing property maps
;; ---------------------------------------------------------------------------
(defn adopt-properties
  [node-id ps]
  (update ps :properties #(util/map-vals (fn [prop] (assoc prop :node-id node-id)) %)))

(defn aggregate-properties
  [x & [y & ys]]
  (if ys
    (apply aggregate-properties (aggregate-properties x y) ys)
    (-> x
        (update :properties merge (:properties y))
        (update :display-order #(into (or % []) (:display-order y))))))

;; ---------------------------------------------------------------------------
;; Interrogating the Graph
;; ---------------------------------------------------------------------------
(defn- arcs->tuples
  [arcs]
  (util/project arcs [:source :sourceLabel :target :targetLabel]))

(defn inputs
  "Return the inputs to this node. Returns a collection like
  [[source-id output target-id input] [source-id output target-id input]...].

  If there are no inputs connected, returns an empty collection."
  ([node-id]       (inputs (now) node-id))
  ([basis node-id] (arcs->tuples (gt/arcs-by-tail basis node-id))))

(defn outputs
  "Return the outputs from this node. Returns a collection like
  [[source-id output target-id input] [source-id output target-id input]...].

  If there are no outputs connected, returns an empty collection."
  ([node-id]       (outputs (now) node-id))
  ([basis node-id] (arcs->tuples (gt/arcs-by-head basis node-id))))

(defn node-feeding-into
  "Find the one-and-only node ID that sources this input on this node.
   Should you use this on an input label with multiple connections,
   the result is undefined."
  ([node-id label]
   (node-feeding-into (now) node-id label))
  ([basis node-id label]
   (ffirst (sources basis node-id label))))

(defn sources-of
  "Find the [node-id label] pairs for all connections into the given
  node's input label. The result is a sequence of pairs."
  ([node-id label]
   (sources-of (now) node-id label))
  ([basis node-id label]
   (gt/sources basis node-id label)))

(defn targets-of
  "Find the [node-id label] pairs for all connections out of the given
  node's output label. The result is a sequence of pairs."
  ([node-id label]
   (targets-of (now) node-id label))
  ([basis node-id label]
   (gt/targets basis node-id label)))

(defn find-node
  "Looks up nodes with a property that matches the given value. Exact
  equality is used. At present, this does a linear scan of all
  nodes. Future enhancements may offer indexing for faster access of
  some properties."
  [basis property-label expected-value]
  (gt/node-by-property basis property-label expected-value))

(defn invalidate!
  "Invalidate the given outputs and _everything_ that could be
  affected by them. Outputs are specified as pairs of [node-id label]
  for both the argument and return value."
  ([outputs]
   (invalidate! (now) outputs))
  ([basis outputs]
    (c/cache-invalidate (cache) (dependencies basis outputs))))

(defn node-instance*?
  "Returns true if the node is a member of a given type, including
   supertypes."
  ([type node]
    (node-instance*? (now) type node))
  ([basis type node]
    (let [node-ty    (node-type basis node)
          supertypes (supertypes node-ty)
          all-types  (into #{node-ty} supertypes)]
      (all-types type))))

(defn node-instance?
  "Returns true if the node is a member of a given type, including
   supertypes."
  ([type node-id]
    (node-instance? (now) type node-id))
  ([basis type node-id]
    (node-instance*? basis type (ig/node-by-id-at basis node-id))))

;; ---------------------------------------------------------------------------
;; Support for property getters & setters
;; ---------------------------------------------------------------------------
(defn basis-sources
  "For use in property get or set clauses.

  Looks up the sources that feed into a node or a node's input.

  `[basis node-id]` - Returns a seq of `[node-id output]` pairs that feed
  into any input of the given node.

  `[basis node-id input]` - Returns a seq of `[node-id output]` pairs that
  feed into the specified input of the given node.)"
  ([basis node-id]       (gt/sources basis node-id))
  ([basis node-id input] (gt/sources basis node-id input)))

(defn basis-targets
  "For use in property get or set clauses.

  Looks up the targets that use a node or a node's output.

  `[basis node-id]` - Returns a seq of `[node-id output]` pairs that consume
   any output of the given node.

  `[basis node-id input]` - Returns a seq of `[node-id output]` pairs that
   consume the specified output of the given node."
  ([basis node-id]        (gt/targets basis node-id))
  ([basis node-id output] (gt/targets basis node-id output)))

(defn basis-connect
  "For use in property get or set clauses. If you are not writing a
  get or set clause, you probably want dynamo.graph/connect, which
  returns a transaction step instead.

  Returns a new basis with the specified connection added."
  [basis source-node-id source-label target-node-id target-label]
  (gt/connect basis source-node-id source-label target-node-id target-label))

(defn basis-disconnect
  "For use in property get or set clauses. If you are not writing a
  get or set clause, you probably want dynamo.graph/di qsconnect,
  which returns a transaction step instead.

  Returns a new basis with the specific connection removed."
  [basis source-node-id source-label target-node-id target-label]
  (gt/disconnect basis source-node-id source-label target-node-id target-label))

;; ---------------------------------------------------------------------------
;; Support for serialization, copy & paste, and drag & drop
;; ---------------------------------------------------------------------------
(def ^:private write-handlers
  {internal.node.NodeTypeImpl (transit/write-handler
                               (constantly "node-type")
                               (fn [t] (select-keys t [:name])))})

(def ^:private read-handlers
  {"node-type"                (transit/read-handler
                               (fn [{:keys [name]}]
                                 (var-get (resolve (symbol name)))))})

(defn read-graph
  "Read a graph fragment from a string. Returns a fragment suitable
  for pasting."
  ([s] (read-graph s {}))
  ([s extra-handlers]
   (let [handlers (merge read-handlers extra-handlers)
         reader   (transit/reader (StringBufferInputStream. s) :json {:handlers handlers})]
     (transit/read reader))))

(defn write-graph
  "Return a serialized string representation of the graph fragment."
  ([fragment]
   (write-graph fragment {}))
  ([fragment extra-handlers]
   (let [handlers (merge write-handlers extra-handlers)
         out      (ByteArrayOutputStream. 4096)
         writer   (transit/writer out :json {:handlers handlers})]
     (transit/write writer fragment)
     (.toString out))))

(defn- serialize-arc [id-dictionary arc]
  (let [[src-id src-label]  (gt/head arc)
        [tgt-id tgt-label]  (gt/tail arc)]
    [(id-dictionary src-id) src-label (id-dictionary tgt-id) tgt-label]))

(defn- connecting-arcs
  [basis nodes]
  (reduce (fn [merged arcs]
            (into merged (filter (partial ig/arc-endpoints-p (into #{} nodes)) arcs)))
          #{}
          [(mapcat #(gt/arcs-by-tail basis %) nodes)
           (mapcat #(gt/arcs-by-head basis %) nodes)]))

(defn- in-same-graph? [arc]
  (apply = (map node-id->graph-id (take-nth 2 arc))))

(defn- predecessors [pred basis node-id]
  (let [preds (every-pred in-same-graph? pred)]
    (mapv first (filter preds (inputs basis node-id)))))

(defn- input-traverse
  [basis pred root-ids]
  (ig/pre-traverse basis root-ids (partial predecessors pred)))

(defn default-node-serializer
  [basis node]
  (let [node-id (gt/node-id node)
        property-labels (keys (gt/property-types node basis))
        all-node-properties (reduce (fn [props label] (assoc props label (gt/get-property node basis label))) {} property-labels)
        properties-without-fns (util/filterm (comp not fn? val) all-node-properties)]
    {:node-type  (node-type basis node)
     :properties properties-without-fns}))

(def opts-schema {(optional-key :traverse?) Runnable
                  (optional-key :serializer) Runnable})

(defn copy
  "Given a vector of root ids, and an options map that can contain an
  `:traverse?` predicate and a `serializer` function, returns a copy
  graph fragment that can be serialized or pasted.  Works on the
  current basis, if a basis is not provided.

   The `:traverse?` predicate determines whether the target node will be
  included at all. If it returns a falsey value, then traversal stops
  there. That node and all arcs to it will be left behind. If the
  predicate returns true, then that node --- or a stand-in for it ---
  will be included in the fragment.

  `:traverse?` will be called with the arc data.

   The `:serializer` function determines _how_ to represent the node
  in the fragment.  `dynamo.graph/default-node-serializer` adds a map
  with the original node's properties and node type. `paste` knows how
  to turn that map into a new (copied) node.

   You would use a `:serializer` function if you wanted to record a
  memo that could later be used to resolve and connect to an existing
  node rather than copy it.

  `:serializer` will be called with the node value. It must return an
   associative data structure (e.g., a map or a record).

  Example:

  `(g/copy root-ids {:traverse? (comp not resource? #(nth % 3))
                     :serializer (some-fn custom-serializer default-node-serializer %)})"
  ([root-ids opts]
   (copy (now) root-ids opts))
  ([basis root-ids {:keys [traverse? serializer] :or {traverse? (constantly false) serializer default-node-serializer} :as opts}]
    (validate opts-schema opts)
   (let [serializer     #(assoc (serializer basis (ig/node-by-id-at basis %2)) :serial-id %1)
         original-ids   (input-traverse basis traverse? root-ids)
         replacements   (zipmap original-ids (map-indexed serializer original-ids))
         serial-ids     (util/map-vals :serial-id replacements)
         fragment-arcs  (connecting-arcs basis original-ids)]
     {:roots (map serial-ids root-ids)
      :nodes (vec (vals replacements))
      :arcs  (mapv (partial serialize-arc serial-ids) fragment-arcs)})))

(defn- deserialize-arc
  [id-dictionary arc]
  (-> arc
      (update 0 id-dictionary)
      (update 2 id-dictionary)
      (->> (apply connect))))

(defn default-node-deserializer
  [basis graph-id {:keys [node-type properties]}]
  (construct-node-with-id graph-id node-type properties))

(defn paste
  "Given a `graph-id` and graph fragment from copying, provides the
  transaction data to create the nodes on the graph and connect all
  the new nodes together with the same arcs in the fragment.  It will
  take effect when it is applied with a transact.

  Any nodes that were replaced during the copy must be resolved into
  real nodes here. That is the job of the `:deserializer` function. It
  receives the current basis, the graph-id being pasted into, and
  whatever data the :serializer function returned.

  `dynamo.graph/default-node-deserializer` creates new nodes (copies)
  from the fragment. Yours may look up nodes in the world, create new
  instances, or anything else. The deserializer _must_ return valid
  transaction data, even if that data is just an empty vector.

  Example:

  `(g/paste (graph project) fragment {:deserializer default-node-deserializer})"
  ([graph-id fragment opts]
   (paste (now) graph-id fragment opts))
  ([basis graph-id fragment {:keys [deserializer] :or {deserializer default-node-deserializer} :as opts}]
   (let [deserializer  (partial deserializer basis graph-id)
         nodes         (map deserializer (:nodes fragment))
         new-nodes     (remove #(ig/node-by-id-at basis (gt/node-id %)) nodes)
         node-txs      (vec (mapcat it/new-node new-nodes))
         node-ids      (map gt/node-id nodes)
         id-dictionary (zipmap (map :serial-id (:nodes fragment)) node-ids)
         connect-txs   (mapcat #(deserialize-arc id-dictionary %) (:arcs fragment))]
     {:root-node-ids (map id-dictionary (:roots fragment))
      :nodes         node-ids
      :tx-data       (into node-txs connect-txs)})))

;; ---------------------------------------------------------------------------
;; Sub-graph instancing
;; ---------------------------------------------------------------------------
(defn- traverse-cascade-delete [basis [src-id src-label tgt-id tgt-label]]
  ((cascade-deletes (node-type* basis tgt-id)) tgt-label))

(defn- make-override-node
  [graph-id override-id original-node-id]
  (in/make-override-node override-id (is/next-node-id @*the-system* graph-id) original-node-id {}))

(defn override
  ([root-id]
    (override root-id {}))
  ([root-id opts]
    (override (now) root-id opts))
  ([basis root-id {:keys [traverse?] :or {traverse? (constantly true)}}]
    (let [graph-id (node-id->graph-id root-id)
          pred (every-pred (partial traverse-cascade-delete basis) traverse?)
          node-ids (ig/pre-traverse basis [root-id] (partial predecessors pred))
          override-id (is/next-override-id @*the-system* graph-id)
          overrides (mapv (partial make-override-node graph-id override-id) node-ids)
          new-node-ids (map gt/node-id overrides)
          orig->new (zipmap node-ids new-node-ids)
          new-tx-data (map it/new-node overrides)
          override-tx-data (concat
                             (it/new-override override-id root-id traverse?)
                             (map (fn [node-id new-id] (it/override-node node-id new-id)) node-ids new-node-ids))]
      {:id-mapping orig->new
       :tx-data (concat new-tx-data override-tx-data)})))

(defn overrides
  ([root-id]
    (overrides (now) root-id))
  ([basis root-id]
    (ig/overrides basis root-id)))

<<<<<<< HEAD
(defn override-original
  ([node-id]
    (override-original (now) node-id))
  ([basis node-id]
    (gt/original (node-by-id basis node-id))))

(defn override?
  ([node-id]
    (override? (now) node-id))
  ([basis node-id]
    (not (nil? (override-original basis node-id)))))
=======
(defn override-original [basis node-id]
  (when-let [n (node-by-id-at basis node-id)]
    (gt/original n)))
>>>>>>> 8ad018c5

;; ---------------------------------------------------------------------------
;; Boot, initialization, and facade
;; ---------------------------------------------------------------------------
(defn initialize!
  "Set up the initial system including graphs, caches, and dispoal queues"
  [config]
  (reset! *the-system* (is/make-system config)))

(defn- make-graph
  [& {:as options}]
  (let [volatility (:volatility options 0)]
    (assoc (ig/empty-graph) :_volatility volatility)))

(defn make-graph!
  "Create a new graph in the system with optional values of `:history` and `:volatility`. If no
  options are provided, the history ability is false and the volatility is 0

  Example:

  `(make-graph! :history true :volatility 1)`"
  [& {:keys [history volatility] :or {history false volatility 0}}]
  (let [g (assoc (ig/empty-graph) :_volatility volatility)
        s (swap! *the-system* (if history is/attach-graph-with-history is/attach-graph) g)]
    (:last-graph s)))

(defn last-graph-added
  "Retuns the last graph added to the system"
  []
  (is/last-graph @*the-system*))

(defn delete-graph!
  "Given a `graph-id`, deletes it from the system

  Example:

  ` (delete-graph! agraph-id)`"
  [graph-id]
  (when-let [graph (is/graph @*the-system* graph-id)]
    (transact (mapv it/delete-node (ig/node-ids graph)))
    (swap! *the-system* is/detach-graph graph-id)))

(defn undo!
  "Given a `graph-id` resets the graph back to the last _step_ in time.

  Example:

  (undo gid)"
  [graph-id]
  (let [snapshot @*the-system*]
    (when-let [ks (is/undo-history (is/graph-history snapshot graph-id) snapshot)]
      (invalidate! ks))))

(defn has-undo?
  "Returns true/false if a `graph-id` has an undo available"
  [graph-id]
  (let [undo-stack (is/undo-stack (is/graph-history @*the-system* graph-id))]
    (not (empty? undo-stack))))

(defn redo!
  "Given a `graph-id` reverts an undo of the graph

  Example: `(redo gid)`"
  [graph-id]
  (let [snapshot @*the-system*]
    (when-let [ks (is/redo-history (is/graph-history snapshot graph-id) snapshot)]
      (invalidate! ks))))

(defn has-redo?
  "Returns true/false if a `graph-id` has an redo available"
  [graph-id]
  (let [redo-stack (is/redo-stack (is/graph-history @*the-system* graph-id))]
    (not (empty? redo-stack))))

(defn reset-undo!
  "Given a `graph-id`, clears all undo history for the graph

  Example:
  `(reset-undo! gid)`"
  [graph-id]
  (is/clear-history (is/graph-history @*the-system* graph-id)))

(defn cancel!
  "Given a `graph-id` and a `sequence-id` _cancels_ any sequence of undos on the graph as
  if they had never happened in the history.

  Example:
  `(cancel! gid :a)`"
  [graph-id sequence-id]
  (let [snapshot @*the-system*]
    (when-let [ks (is/cancel (is/graph-history snapshot graph-id) snapshot sequence-id)]
      (invalidate! ks))))<|MERGE_RESOLUTION|>--- conflicted
+++ resolved
@@ -1008,23 +1008,18 @@
   ([basis root-id]
     (ig/overrides basis root-id)))
 
-<<<<<<< HEAD
 (defn override-original
   ([node-id]
     (override-original (now) node-id))
   ([basis node-id]
-    (gt/original (node-by-id basis node-id))))
+    (when-let [n (node-by-id basis node-id)]
+      (gt/original n))))
 
 (defn override?
   ([node-id]
     (override? (now) node-id))
   ([basis node-id]
     (not (nil? (override-original basis node-id)))))
-=======
-(defn override-original [basis node-id]
-  (when-let [n (node-by-id-at basis node-id)]
-    (gt/original n)))
->>>>>>> 8ad018c5
 
 ;; ---------------------------------------------------------------------------
 ;; Boot, initialization, and facade
