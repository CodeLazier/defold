--- conflicted
+++ resolved
@@ -7,12 +7,9 @@
             [internal.cache :as c]
             [internal.graph :as ig]
             [internal.graph.types :as gt]
-<<<<<<< HEAD
             [internal.history :as history]
             [internal.id-gen :as id-gen]
-=======
             [internal.low-memory :as low-memory]
->>>>>>> 00c327d7
             [internal.node :as in]
             [internal.system :as is]
             [internal.transaction :as it]
