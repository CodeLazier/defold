--- conflicted
+++ resolved
@@ -68,21 +68,6 @@
 
 const char SHARED_NAME_CHARACTER = ':';
 
-<<<<<<< HEAD
-// DEBUG print liveupdate namehash
-void PrintHash(const uint8_t* hash, uint32_t len)
-{
-    char* slask = new char[len*2+1];
-    slask[len] = '\0';
-    for (int i = 0; i < len; ++i)
-    {
-        sprintf(slask+i*2, "%02X", hash[i]);
-    }
-    dmLogInfo("HASH PRINTED: %s", slask);
-    delete[] slask;
-}
-// END DEBUG
-=======
 struct ResourceReloadedCallbackPair
 {
     ResourceReloadedCallback    m_Callback;
@@ -104,7 +89,7 @@
 
     // Guard for anything that touches anything that could be shared
     // with GetRaw (used for async threaded loading). Liveupdate, HttpClient, m_Buffer
-    // m_BuiltinsArchive and m_Archive
+    // m_BuiltinsManifest, m_Manifest
     dmMutex::Mutex                               m_LoadMutex;
 
     // dmResource::Get recursion depth
@@ -128,9 +113,8 @@
     int                                          m_HttpStatus;
     Result                                       m_HttpFactoryResult;
 
-    // Manifest and archive for builtin resources
-    dmLiveUpdateDDF::ManifestFile*               m_BuiltinsManifest;
-    dmResourceArchive::HArchiveIndexContainer    m_BuiltinsArchiveContainer;
+    // Manifest for builtin resources
+    Manifest*                                   m_BuiltinsManifest;
 
     // Resource manifest
     Manifest*                                    m_Manifest;
@@ -139,7 +123,6 @@
     // Shared resources
     uint32_t                                    m_NonSharedCount; // a running number, helping id the potentially non shared assets
 };
->>>>>>> 75655f42
 
 SResourceType* FindResourceType(SResourceFactory* factory, const char* extension)
 {
