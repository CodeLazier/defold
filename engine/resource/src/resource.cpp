--- conflicted
+++ resolved
@@ -99,7 +99,6 @@
 
     dmMessage::HSocket                           m_Socket;
 
-
     dmURI::Parts                                 m_UriParts;
     dmHttpClient::HClient                        m_HttpClient;
     dmHttpCache::HCache                          m_HttpCache;
@@ -114,15 +113,12 @@
     int                                          m_HttpStatus;
     Result                                       m_HttpFactoryResult;
 
+    // Manifest and archive for builtin resources
     dmLiveUpdateDDF::ManifestFile*               m_BuiltinsManifest;
     dmResourceArchive::HArchiveIndexContainer    m_BuiltinsArchiveContainer;
 
+    // Resource manifest
     Manifest*                                    m_Manifest;
-
-    // -----------------------------
-    // TODO replace these with manifest instance
-    // Builtin resource archive
-    dmResourceArchive::HArchive                  m_BuiltinsArchive;
 
     // Resource archive
     dmResourceArchive::HArchive                  m_Archive;
@@ -187,8 +183,6 @@
 {
     params->m_MaxResources = 1024;
     params->m_Flags = RESOURCE_FACTORY_FLAGS_EMPTY;
-    params->m_BuiltinsArchive = 0;
-    params->m_BuiltinsArchiveSize = 0;
 
     params->m_ArchiveManifest.m_Data = 0;
     params->m_ArchiveManifest.m_Size = 0;
@@ -284,7 +278,7 @@
 
 Result LoadManifest(const char* manifestPath, HFactory factory)
 {
-    dmLogInfo("Loading thee manifest! path: %s, strlen(path): %lu", manifestPath, strlen(manifestPath));
+    //dmLogInfo("Loading the manifest! path: %s, strlen(path): %lu", manifestPath, strlen(manifestPath));
 
     uint32_t manifestLength = 0;
     uint8_t* manifestBuffer = 0x0;
@@ -302,10 +296,8 @@
     }
 
     Result result = ParseManifest(manifestBuffer, manifestLength, factory->m_Manifest->m_DDF);
-<<<<<<< HEAD
-=======
     dmMemory::AlignedFree(manifestBuffer);
->>>>>>> 93eea508
+
     if (result == RESULT_OK)
     {
         result = LoadArchiveIndex(manifestPath, factory);
@@ -446,31 +438,11 @@
         factory->m_ResourceReloadedCallbacks = 0;
     }
 
-    // if (params->m_BuiltinsArchive)
-    // {
-    //     dmResourceArchive::WrapArchiveBuffer(params->m_BuiltinsArchive, params->m_BuiltinsArchiveSize, &factory->m_BuiltinsArchive);
-    // }
-    // else
-    // {
-        factory->m_BuiltinsArchive = 0;
-    //}
-
     if (params->m_ArchiveManifest.m_Size)
     {
-        dmLogInfo("Wrapping builtin archive index buffer!");
         factory->m_BuiltinsManifest = new dmLiveUpdateDDF::ManifestFile;
         dmDDF::LoadMessage(params->m_ArchiveManifest.m_Data, params->m_ArchiveManifest.m_Size, dmLiveUpdateDDF::ManifestFile::m_DDFDescriptor, (void**)&factory->m_BuiltinsManifest);
         dmResourceArchive::WrapArchiveBuffer2(params->m_ArchiveIndex.m_Data, params->m_ArchiveIndex.m_Size, params->m_ArchiveData.m_Data, &factory->m_BuiltinsArchiveContainer);
-
-        // DEBUG
-        uint32_t entry_count = factory->m_BuiltinsManifest->m_Data.m_Resources.m_Count;
-        dmLiveUpdateDDF::ResourceEntry* entries = factory->m_BuiltinsManifest->m_Data.m_Resources.m_Data;
-        dmLogInfo("Print builtins, entry_count = %u", entry_count);
-        for (int i = 0; i < entry_count; ++i)
-        {
-            dmLogInfo("hash: %llu", entries[i].m_UrlHash);
-            dmLogInfo("path: %s", entries[i].m_Url);
-        }
     }
 
 
@@ -599,11 +571,9 @@
     uint32_t entry_count = manifest->m_Data.m_Resources.m_Count;
     dmLiveUpdateDDF::ResourceEntry* entries = manifest->m_Data.m_Resources.m_Data;
 
-    uint32_t first = 0;
-    uint32_t last = entry_count-1;
+    int first = 0;
+    int last = entry_count-1;
     uint64_t path_hash = dmHashString64(path);
-    dmLogInfo("Loading from manifest! path: %s, path_hash = %llu", path, path_hash);
-
     while (first <= last)
     {
         int mid = first + (last - first) / 2;
@@ -640,11 +610,11 @@
         }
         else if (h > path_hash)
         {
-            last = mid-1;
+            last = mid - 1;
         }
         else if (h < path_hash)
         {
-            first = mid+1;
+            first = mid + 1;
         }
     }
 
@@ -684,20 +654,11 @@
 Result DoLoadResourceLocked(HFactory factory, const char* path, const char* original_name, uint32_t* resource_size, LoadBufferType* buffer)
 {
     DM_PROFILE(Resource, "LoadResource");
-
-    // if (factory->m_BuiltinsArchive)
-    // {
-    //     if (LoadFromArchive(factory, factory->m_BuiltinsArchive, path, original_name, resource_size, buffer) == RESULT_OK)
-    //     {
-    //         return RESULT_OK;
-    //     }
-    // }
-
     if (factory->m_BuiltinsManifest)
     {
-        dmLogInfo("Loading from builtins manifest!, path: %s", path);
-        if (LoadFromManifest(factory->m_BuiltinsManifest, factory->m_BuiltinsArchiveContainer, path, resource_size, buffer))
-        {
+        if (LoadFromManifest(factory->m_BuiltinsManifest, factory->m_BuiltinsArchiveContainer, original_name, resource_size, buffer) == RESULT_OK)
+        {
+            //dmLogInfo("Loaded from builtins, original_name: %s", original_name);
             return RESULT_OK;
         }
     }
@@ -746,13 +707,9 @@
         *resource_size = factory->m_HttpTotalBytesStreamed;
         return RESULT_OK;
     }
-    /*else if (factory->m_Archive)
-    {
-        Result r = LoadFromArchive(factory, factory->m_Archive, path, original_name, resource_size, buffer);
-        return r;
-    }*/
     else if (factory->m_Manifest)
     {
+        //dmLogInfo("Loading from manifest file! original_name: %s", original_name);
         Result r = LoadFromManifest(factory->m_Manifest->m_DDF, factory->m_Manifest->m_ArchiveIndex, original_name, resource_size, buffer);
         return r;
     }
@@ -802,7 +759,6 @@
         factory->m_Buffer.SetCapacity(DEFAULT_BUFFER_SIZE);
     }
     factory->m_Buffer.SetSize(0);
-
     Result r = DoLoadResourceLocked(factory, path, original_name, resource_size, &factory->m_Buffer);
     if (r == RESULT_OK)
         *buffer = factory->m_Buffer.Begin();
@@ -863,10 +819,6 @@
                 dmLogWarning("Resource not found: %s", name);
             }
             return result;
-        }
-        else
-        {
-            dmLogInfo("OKAAAJ!");
         }
 
         assert(buffer == factory->m_Buffer.Begin());
@@ -987,7 +939,6 @@
         stack.SetCapacity(stack.Capacity() + 16);
     }
     stack.Push(name);
-
     Result r = DoGet(factory, name, resource);
     stack.SetSize(stack.Size() - 1);
     --factory->m_RecursionDepth;
