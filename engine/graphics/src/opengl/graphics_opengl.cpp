--- conflicted
+++ resolved
@@ -949,8 +949,6 @@
         GET_PROC_ADDRESS_OPTIONAL(glDispatchCompute,  "glDispatchCompute",  PFNGLDISPATCHCOMPUTEPROC);
         GET_PROC_ADDRESS_OPTIONAL(glMemoryBarrier,    "glMemoryBarrier",    PFNGLMEMORYBARRIERPROC);
         GET_PROC_ADDRESS_OPTIONAL(glBindImageTexture, "glBindImageTexture", PFNGLBINDIMAGETEXTUREPROC);
-<<<<<<< HEAD
-=======
 
         GET_PROC_ADDRESS(glBindBufferBase, "glBindBufferBase", PFNGLBINDBUFFERBASEPROC);
         GET_PROC_ADDRESS(glBufferData, "glBufferData", PFNGLBUFFERDATAPROC);
@@ -960,7 +958,6 @@
         GET_PROC_ADDRESS(glGenBuffers, "glGenBuffers", PFNGLGENBUFFERSPROC);
         GET_PROC_ADDRESS(glBindBuffer, "glBindBuffer", PFNGLBINDBUFFERPROC);
         GET_PROC_ADDRESS(glUniformBlockBinding, "glUniformBlockBinding", PFNGLUNIFORMBLOCKBINDINGPROC);
->>>>>>> 6918dc76
 
     #if !defined(GL_ES_VERSION_2_0)
         GET_PROC_ADDRESS(glGetStringi,"glGetStringi",PFNGLGETSTRINGIPROC);
@@ -1850,17 +1847,11 @@
             DM_PROFILE(__FUNCTION__);
             DM_PROPERTY_ADD_U32(rmtp_DispatchCalls, 1);
 
-<<<<<<< HEAD
+            DrawSetup((OpenGLContext*) _context);
+
             glDispatchCompute(group_count_x, group_count_y, group_count_z);
             CHECK_GL_ERROR;
 
-=======
-            DrawSetup((OpenGLContext*) _context);
-
-            glDispatchCompute(group_count_x, group_count_y, group_count_z);
-            CHECK_GL_ERROR;
-
->>>>>>> 6918dc76
             glMemoryBarrier(DMGRAPHICS_BARRIER_BIT_SHADER_IMAGE_ACCESS);
             CHECK_GL_ERROR;
         }
