--- conflicted
+++ resolved
@@ -57,20 +57,12 @@
     static const HFragmentProgram INVALID_FRAGMENT_PROGRAM_HANDLE = ~0u;
 
     // primitive type
-<<<<<<< HEAD
-    typedef uint32_t PrimitiveType;
-    extern const PrimitiveType PRIMITIVE_LINES;
-    extern const PrimitiveType PRIMITIVE_TRIANGLES;
-    extern const PrimitiveType PRIMITIVE_TRIANGLE_STRIP;
-    extern const PrimitiveType PRIMITIVE_TRIANGLE_FAN;
-=======
     enum PrimitiveType
     {
         PRIMITIVE_LINES          = 0,
         PRIMITIVE_TRIANGLES      = 1,
         PRIMITIVE_TRIANGLE_STRIP = 2,
     };
->>>>>>> a9332398
 
     // buffer clear types, each value is guaranteed to be separate bits
     enum BufferType
