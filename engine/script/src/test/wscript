--- conflicted
+++ resolved
@@ -149,19 +149,6 @@
                                        target = 'test_script_image',
                                        source = 'test_script_image.cpp test_image.lua')
 
-<<<<<<< HEAD
-    test_script_buffer = bld.new_task_gen(features = flist,
-                                       includes = '..',
-                                       uselib = libs,
-                                       uselib_local = 'script',
-                                       web_libs = web_libs,
-                                       proto_gen_py = True,
-                                       target = 'test_script_buffer',
-                                       source = 'test_script_buffer.cpp')
-=======
-    test_script_image.install_path = None
->>>>>>> 135663e6
-
     test_script_user_type = bld.new_task_gen(features = flist,
                                        includes = '..',
                                        uselib = libs,
