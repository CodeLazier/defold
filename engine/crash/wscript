#! /usr/bin/env python

VERSION='0.1'
APPNAME='crash'

srcdir = '.'
blddir = 'build'

import sys, re, os
import waf_dynamo, waf_ddf
from BuildUtility import BuildUtility, BuildUtilityException, create_build_utility

def init():
    pass

def set_options(opt):
    opt.tool_options('waf_dynamo')
    opt.tool_options('waf_ddf')

def configure(conf):
    conf.check_tool('waf_dynamo')
    conf.check_tool('waf_ddf')
    waf_ddf.configure(conf)

    build_util = None
    try:
        build_util = create_build_utility(conf.env)
    except BuildUtilityException as ex:
        conf.fatal(ex.msg)
    operating_sys = build_util.get_target_os()

    conf.sub_config('src')

    conf.env.append_value('CPPPATH', "default/src")

<<<<<<< HEAD
    conf.env['LIB_GTEST'] = 'gtest'
    conf.env['STATICLIB_DLIB'] = ['dlib', 'axtls', 'cares']
=======
    conf.env['STATICLIB_DLIB'] = ['dlib', 'axtls']
>>>>>>> 3a164d1a
    conf.env['STATICLIB_DDF'] = 'ddf'
    conf.env['STATICLIB_RESOURCE'] = 'resource'
    conf.env['STATICLIB_EXTENSION'] = 'extension'
    conf.env['STATICLIB_SCRIPT'] = 'script'
    conf.env['STATICLIB_UNWIND'] = 'unwind'

    conf.env.append_unique('CCDEFINES', 'DLIB_LOG_DOMAIN="CRASH"')
    conf.env.append_unique('CXXDEFINES', 'DLIB_LOG_DOMAIN="CRASH"')

    if operating_sys == "win":
        conf.env.append_value('LINKFLAGS', ['dbghelp.lib'])

def build(bld):
    bld.add_subdirs('src')

def shutdown():
    waf_dynamo.run_tests(valgrind = True)<|MERGE_RESOLUTION|>--- conflicted
+++ resolved
@@ -33,12 +33,7 @@
 
     conf.env.append_value('CPPPATH', "default/src")
 
-<<<<<<< HEAD
-    conf.env['LIB_GTEST'] = 'gtest'
     conf.env['STATICLIB_DLIB'] = ['dlib', 'axtls', 'cares']
-=======
-    conf.env['STATICLIB_DLIB'] = ['dlib', 'axtls']
->>>>>>> 3a164d1a
     conf.env['STATICLIB_DDF'] = 'ddf'
     conf.env['STATICLIB_RESOURCE'] = 'resource'
     conf.env['STATICLIB_EXTENSION'] = 'extension'
