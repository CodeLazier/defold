#! /usr/bin/env python

VERSION='0.1'
APPNAME='sound'

srcdir = '.'
blddir = 'build'

import os, sys, re
import waf_dynamo, waf_ddf

def init():
    pass

def set_options(opt):
    opt.tool_options('waf_dynamo')

def configure(conf):
    conf.check_tool('waf_dynamo')
    conf.check_tool('java')

    waf_ddf.configure(conf)

    conf.sub_config('src')

    conf.env.append_value('CPPPATH', "default/src")
<<<<<<< HEAD
    conf.env['LIB_GTEST'] = 'gtest'
    conf.env['STATICLIB_DLIB'] = ['dlib', 'axtls', 'cares']
=======
    conf.env['STATICLIB_DLIB'] = ['dlib', 'axtls']
>>>>>>> 3a164d1a
    conf.env['STATICLIB_DMGLFW'] = 'dmglfw'
    conf.env['STATICLIB_SCRIPT'] = 'script'
    conf.env['STATICLIB_TREMOLO'] = 'tremolo'

    platform = conf.env['PLATFORM']

    if platform == "darwin" or platform == "x86_64-darwin":
        conf.env.append_value('LINKFLAGS', ['-framework', 'Carbon', '-framework', 'OpenAL', '-framework', 'IOKit'])
    elif platform == "armv7-darwin" or platform == "arm64-darwin":
        conf.env.append_value('LINKFLAGS', ['-framework', 'OpenAL', '-framework', 'AudioToolbox', '-framework', 'UIKit', '-framework', 'OpenGLES', '-framework', 'QuartzCore'])
    elif platform == "linux" or platform == "x86_64-linux":
        conf.env['LIB_OPENAL'] = 'openal'
        conf.env.append_value('LINKFLAGS', ['-lXext', '-lX11', '-lXi', '-lGL', '-lGLU', '-lpthread'])
    elif "win32" in platform:
        conf.env['LIB_OPENAL'] = 'OpenAL32'
    elif re.match('arm.*?android', platform):
        conf.env.append_value('LINKFLAGS', ['-lOpenSLES', '-lEGL', '-lGLESv1_CM', '-lGLESv2'])

    conf.env.append_unique('CCDEFINES', 'DLIB_LOG_DOMAIN="SOUND"')
    conf.env.append_unique('CXXDEFINES', 'DLIB_LOG_DOMAIN="SOUND"')

def build(bld):
    bld.add_subdirs('src')

def shutdown():
    run = False
    # Try to determine if sound device exists
    if sys.platform == 'linux2' and os.path.exists('/dev/snd/controlC0'):
        run = True
    elif sys.platform == 'darwin':
        run = True
    if run:
        waf_dynamo.run_tests(valgrind = True)<|MERGE_RESOLUTION|>--- conflicted
+++ resolved
@@ -24,12 +24,7 @@
     conf.sub_config('src')
 
     conf.env.append_value('CPPPATH', "default/src")
-<<<<<<< HEAD
-    conf.env['LIB_GTEST'] = 'gtest'
     conf.env['STATICLIB_DLIB'] = ['dlib', 'axtls', 'cares']
-=======
-    conf.env['STATICLIB_DLIB'] = ['dlib', 'axtls']
->>>>>>> 3a164d1a
     conf.env['STATICLIB_DMGLFW'] = 'dmglfw'
     conf.env['STATICLIB_SCRIPT'] = 'script'
     conf.env['STATICLIB_TREMOLO'] = 'tremolo'
