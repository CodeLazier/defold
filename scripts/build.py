#!/usr/bin/env python

import os, sys, shutil, zipfile
import optparse, subprocess
from tarfile import TarFile
from os.path import join, basename, relpath
from glob import glob

"""
Build utility for installing external packages, building engine, editor and cr
Run build.py --help for help
"""

PACKAGES_ALL="protobuf-2.3.0 waf-1.5.9 gtest-1.2.1 vectormathlibrary-r1649 nvidia-texture-tools-2.0.6 PIL-1.1.6 junit-4.6 protobuf-java-2.3.0 openal-1.1 maven-3.0.1 vecmath vpx-v0.9.7-p1".split()
PACKAGES_HOST="protobuf-2.3.0 gtest-1.2.1 glut-3.7.6 cg-2.1 nvidia-texture-tools-2.0.6 PIL-1.1.6 openal-1.1 PVRTexToolCL-2.08.28.0634 vpx-v0.9.7-p1".split()
PACKAGES_EGGS="protobuf-2.3.0-py2.5.egg pyglet-1.1.3-py2.5.egg gdata-2.0.6-py2.6.egg".split()
PACKAGES_IOS="protobuf-2.3.0 gtest-1.2.1".split()

class Configuration(object):
    def __init__(self, dynamo_home = None,
                 target_platform = None,
                 eclipse_home = None,
                 skip_tests = False,
                 skip_codesign = False,
                 no_colors = False,
                 archive_path = None):

        if sys.platform == 'win32':
            home = os.environ['USERPROFILE']
        else:
            home = os.environ['HOME']

        self.dynamo_home = dynamo_home if dynamo_home else join(os.getcwd(), 'tmp', 'dynamo_home')
        self.eclipse_home = eclipse_home if eclipse_home else join(home, 'eclipse')
        self.defold_root = os.getcwd()
        self.host = 'linux' if sys.platform == 'linux2' else sys.platform
        self.target_platform = target_platform if target_platform else self.host
        self.skip_tests = skip_tests
        self.skip_codesign = skip_codesign
        self.no_colors = no_colors
        self.archive_path = archive_path

        self._create_common_dirs()

    def _create_common_dirs(self):
        for p in ['ext/lib/python', 'lib/python', 'share']:
            self._mkdirs(join(self.dynamo_home, p))

    def _mkdirs(self, path):
        if not os.path.exists(path):
            os.makedirs(path)

    def _log(self, msg):
        print msg
        sys.stdout.flush()
        sys.stderr.flush()

    def distclean(self):
        shutil.rmtree(self.dynamo_home)
        # Recreate dirs
        self._create_common_dirs()

    def _extract_tgz(self, file, path):
        self._log('Extracting %s to %s' % (file, path))
        version = sys.version_info
        # Avoid a bug in python 2.7 (fixed in 2.7.2) related to not being able to remove symlinks: http://bugs.python.org/issue10761
        if self.host == 'linux' and version[0] == 2 and version[1] == 7 and version[2] < 2:
            self.exec_command(['tar', 'xfz', file], cwd = path)
        else:
            tf = TarFile.open(file, 'r:gz')
            tf.extractall(path)
            tf.close()

    def _copy(self, src, dst):
        self._log('Copying %s -> %s' % (src, dst))
        shutil.copy(src, dst)

    def install_ext(self):
        ext = join(self.dynamo_home, 'ext')
        def make_path(platform):
            return join(self.defold_root, 'packages', p) + '-%s.tar.gz' % platform

        for p in PACKAGES_ALL:
            self._extract_tgz(make_path('common'), ext)

        for p in PACKAGES_HOST:
            self._extract_tgz(make_path(self.host), ext)

        for p in PACKAGES_IOS:
            self._extract_tgz(make_path('armv6-darwin'), ext)

        for egg in glob(join(self.defold_root, 'packages', '*.egg')):
            self._log('Installing %s' % basename(egg))
            self.exec_command(['easy_install', '-q', '-d', join(ext, 'lib', 'python'), '-N', egg])

        for n in 'waf_dynamo.py waf_content.py'.split():
            self._copy(join(self.defold_root, 'share', n), join(self.dynamo_home, 'lib/python'))

        for n in 'valgrind-libasound.supp valgrind-libdlib.supp valgrind-python.supp engine_profile.mobileprovision'.split():
            self._copy(join(self.defold_root, 'share', n), join(self.dynamo_home, 'share'))

    def _git_sha1(self, dir = '.'):
        process = subprocess.Popen('git log --oneline'.split(), stdout = subprocess.PIPE)
        out, err = process.communicate()
        if process.returncode != 0:
            sys.exit(process.returncode)

        line = out.split('\n')[0].strip()
        sha1 = line.split()[0]
        return sha1

    def archive_engine(self):
        exe_ext = '.exe' if self.target_platform == 'win32' else ''
        host, path = self.archive_path.split(':', 1)
        sha1 = self._git_sha1()
        self.exec_command(['ssh', host, 'mkdir -p %s' % path])
        dynamo_home = self.dynamo_home
        # TODO: Ugly win fix, make better (https://defold.fogbugz.com/default.asp?1066)
        if self.target_platform == 'win32':
            dynamo_home = dynamo_home.replace("\\", "/")
            dynamo_home = "/" + dynamo_home[:1] + dynamo_home[2:]
        self.exec_command(['scp', join(dynamo_home, 'bin', 'dmengine' + exe_ext),
                           '%s/dmengine%s.%s' % (self.archive_path, exe_ext, sha1)])
        self.exec_command(['ssh', host,
                           'ln -sfn dmengine%s.%s %s/dmengine%s' % (exe_ext, sha1, path, exe_ext)])

    def build_engine(self):
        skip_tests = '--skip-tests' if self.skip_tests or self.target_platform != self.host else ''
<<<<<<< HEAD
=======
        skip_codesign = '--skip-codesign' if self.skip_codesign else ''
>>>>>>> 82e1be0c
        libs="dlib ddf particle glfw graphics hid input physics resource lua script render gameobject gui sound gamesys tools record engine".split()

        # NOTE: We run waf using python <PATH_TO_WAF>/waf as windows don't understand that waf is an executable
        if self.target_platform != self.host:
            self._log('Building dlib for host platform')
            cwd = join(self.defold_root, 'engine/dlib')
            cmd = 'python %s/ext/bin/waf configure --prefix=%s %s %s distclean configure build install' % (self.dynamo_home, self.dynamo_home, skip_tests, skip_codesign)
            self.exec_command(cmd.split(), cwd = cwd)

        for lib in libs:
            self._log('Building %s' % lib)
            cwd = join(self.defold_root, 'engine/%s' % lib)
<<<<<<< HEAD
            cmd = 'python %s/ext/bin/waf configure --prefix=%s --platform=%s %s distclean configure build install' % (self.dynamo_home, self.dynamo_home, self.target_platform, skip_tests)
=======
            cmd = 'python %s/ext/bin/waf configure --prefix=%s --platform=%s %s %s distclean configure build install' % (self.dynamo_home, self.dynamo_home, self.target_platform, skip_tests, skip_codesign)
>>>>>>> 82e1be0c
            self.exec_command(cmd.split(), cwd = cwd)

    def build_docs(self):
        skip_tests = '--skip-tests' if self.skip_tests or self.target_platform != self.host else ''
        self._log('Building docs')
        cwd = join(self.defold_root, 'engine/docs')
        cmd = 'python %s/ext/bin/waf configure --prefix=%s %s distclean configure build install' % (self.dynamo_home, self.dynamo_home, skip_tests)
        self.exec_command(cmd.split(), cwd = cwd)

    def test_cr(self):
        for plugin in ['common', 'luaeditor', 'builtins']:
            self.exec_command(['ln', '-sfn',
                               self.dynamo_home,
                               join(self.defold_root, 'com.dynamo.cr', 'com.dynamo.cr.%s/DYNAMO_HOME' % plugin)])

        cwd = join(self.defold_root, 'com.dynamo.cr', 'com.dynamo.cr.parent')
        self.exec_command([join(self.dynamo_home, 'ext/share/maven/bin/mvn'), 'clean', 'verify'],
                          cwd = cwd)

    def _get_cr_builddir(self, product):
        return join(os.getcwd(), 'tmp', product)

    def build_server(self):
        build_dir = self._get_cr_builddir('server')
        self._build_cr('server', build_dir)

    def build_editor(self):
        build_dir = self._get_cr_builddir('editor')

        root_properties = '''root.linux.gtk.x86=absolute:${buildDirectory}/plugins/com.dynamo.cr.editor/jre_linux/
root.linux.gtk.x86.permissions.755=jre/'''
        self._build_cr('editor', build_dir, root_properties = root_properties)

        # NOTE:
        # Due to bug https://bugs.eclipse.org/bugs/show_bug.cgi?id=300812
        # we cannot add jre to p2 on win32
        # The jre is explicitly bundled instead
        prefix = 'Defold'
        zip = join(build_dir, 'I.Defold/Defold-win32.win32.x86.zip')
        jre_root = join(build_dir, 'plugins/com.dynamo.cr.editor/jre_win32')
        zip = zipfile.ZipFile(zip, 'a')

        for root, dirs, files in os.walk(jre_root):
            for f in files:
                full = join(root, f)
                rel = relpath(full, jre_root)
                with open(full, 'rb') as file:
                    data = file.read()
                    path = join(prefix, rel)
                    zip.writestr(path, data)
        zip.close()

    def _archive_cr(self, product, build_dir):
        host, path = self.archive_path.split(':', 1)
        self.exec_command(['ssh', host, 'mkdir -p %s' % path])
        for p in glob(join(build_dir, 'I.*/*.zip')):
            self.exec_command(['scp', p, self.archive_path])
        self.exec_command(['tar', '-C', build_dir, '-cz', '-f', join(build_dir, '%s_repository.tgz' % product), 'repository'])
        self.exec_command(['scp', join(build_dir, '%s_repository.tgz' % product), self.archive_path])

    def archive_editor(self):
        build_dir = self._get_cr_builddir('editor')
        self._archive_cr('editor', build_dir)

    def archive_server(self):
        build_dir = self._get_cr_builddir('server')
        self._archive_cr('server', build_dir)

    def _build_cr(self, product, build_dir, root_properties = None):
        equinox_version = '1.2.0.v20110502'

        if os.path.exists(build_dir):
            shutil.rmtree(build_dir)
        os.makedirs(join(build_dir, 'plugins'))
        os.makedirs(join(build_dir, 'features'))

        if root_properties:
            with open(join(build_dir, 'root.properties'), 'wb') as f:
                f.write(root_properties)

        workspace = join(os.getcwd(), 'tmp', 'workspace_%s' % product)
        if os.path.exists(workspace):
            shutil.rmtree(workspace)
        os.makedirs(workspace)

        for p in glob(join(self.defold_root, 'com.dynamo.cr', '*')):
            dst = join(build_dir, 'plugins', basename(p))
            self._log('Copying .../%s -> %s' % (basename(p), dst))
            shutil.copytree(p, dst)

        args = ['java',
                '-Xms256m',
                '-Xmx1500m',
                '-jar',
                '%s/plugins/org.eclipse.equinox.launcher_%s.jar' % (self.eclipse_home, equinox_version),
                '-application', 'org.eclipse.ant.core.antRunner',
                '-buildfile', 'ci/cr/build_%s.xml' % product,
                '-DbaseLocation=%s' % self.eclipse_home,
                '-DbuildDirectory=%s' % build_dir,
                '-DbuildProperties=%s' % join(os.getcwd(), 'ci/cr/%s.properties' % product),
                '-data', workspace]

        self.exec_command(args)

    def exec_command(self, arg_list, **kwargs):
        env = dict(os.environ)

        ld_library_path = 'DYLD_LIBRARY_PATH' if self.host == 'darwin' else 'LD_LIBRARY_PATH'
        env[ld_library_path] = os.path.pathsep.join(['%s/lib' % self.dynamo_home,
                                                     '%s/ext/lib/%s' % (self.dynamo_home, self.host)])

        env['PYTHONPATH'] = os.path.pathsep.join(['%s/lib/python' % self.dynamo_home,
                                                  '%s/ext/lib/python' % self.dynamo_home])

        env['DYNAMO_HOME'] = self.dynamo_home

        paths = os.path.pathsep.join(['%s/bin' % self.dynamo_home,
                                      '%s/ext/bin' % self.dynamo_home,
                                      '%s/ext/bin/%s' % (self.dynamo_home, self.host)])

        env['PATH'] = paths + os.path.pathsep + env['PATH']

        env['MAVEN_OPTS'] = '-Xms256m -Xmx700m -XX:MaxPermSize=1024m'

        # Force 32-bit python 2.6 on darwin. We should perhaps switch to 2.7 soon?
        env['VERSIONER_PYTHON_PREFER_32_BIT'] = 'yes'
        env['VERSIONER_PYTHON_VERSION'] = '2.6'

        if self.no_colors:
            env['NOCOLOR'] = '1'
            env['GTEST_COLOR'] = 'no'

        process = subprocess.Popen(arg_list, env = env, **kwargs)
        process.wait()
        if process.returncode != 0:
            sys.exit(process.returncode)

if __name__ == '__main__':
    usage = '''usage: %prog [options] command(s)

Commands:
distclean       - Removes the DYNAMO_HOME folder
install_ext     - Install external packages
build_engine    - Build engine
archive_engine  - Archive engine to path specified with --archive-path
test_cr         - Test editor and server
build_server    - Build server
build_editor    - Build editor
archive_editor  - Archive editor to path specified with --archive-path
archive_server  - Archive server to path specified with --archive-path
build_docs      - Build documentation

Multiple commands can be specified'''

    parser = optparse.OptionParser(usage)

    parser.add_option('--eclipse-home', dest='eclipse_home',
                      default = None,
                      help = 'Eclipse directory')

    parser.add_option('--platform', dest='target_platform',
                      default = None,
                      choices = ['linux', 'darwin', 'win32', 'armv6-darwin'],
                      help = 'Target platform')

    parser.add_option('--skip-tests', dest='skip_tests',
                      action = 'store_true',
                      default = False,
                      help = 'Skip unit-tests. Default is false')

    parser.add_option('--skip-codesign', dest='skip_codesign',
                      action = 'store_true',
                      default = False,
                      help = 'skip code signing. Default is false')

    parser.add_option('--no-colors', dest='no_colors',
                      action = 'store_true',
                      default = False,
                      help = 'No color output. Default is color output')

    parser.add_option('--archive-path', dest='archive_path',
                      default = None,
                      help = 'Archive build. Set ssh-path, host:path, to archive build to')

    options, args = parser.parse_args()

    if len(args) == 0:
        parser.error('No command specified')

    c = Configuration(dynamo_home = os.environ.get('DYNAMO_HOME', None),
                      target_platform = options.target_platform,
                      eclipse_home = options.eclipse_home,
                      skip_tests = options.skip_tests,
                      skip_codesign = options.skip_codesign,
                      no_colors = options.no_colors,
                      archive_path = options.archive_path)

    for cmd in args:
        f = getattr(c, cmd, None)
        if not f:
            parser.error('Unknown command %s' % cmd)
        f()<|MERGE_RESOLUTION|>--- conflicted
+++ resolved
@@ -126,10 +126,7 @@
 
     def build_engine(self):
         skip_tests = '--skip-tests' if self.skip_tests or self.target_platform != self.host else ''
-<<<<<<< HEAD
-=======
         skip_codesign = '--skip-codesign' if self.skip_codesign else ''
->>>>>>> 82e1be0c
         libs="dlib ddf particle glfw graphics hid input physics resource lua script render gameobject gui sound gamesys tools record engine".split()
 
         # NOTE: We run waf using python <PATH_TO_WAF>/waf as windows don't understand that waf is an executable
@@ -142,11 +139,7 @@
         for lib in libs:
             self._log('Building %s' % lib)
             cwd = join(self.defold_root, 'engine/%s' % lib)
-<<<<<<< HEAD
-            cmd = 'python %s/ext/bin/waf configure --prefix=%s --platform=%s %s distclean configure build install' % (self.dynamo_home, self.dynamo_home, self.target_platform, skip_tests)
-=======
             cmd = 'python %s/ext/bin/waf configure --prefix=%s --platform=%s %s %s distclean configure build install' % (self.dynamo_home, self.dynamo_home, self.target_platform, skip_tests, skip_codesign)
->>>>>>> 82e1be0c
             self.exec_command(cmd.split(), cwd = cwd)
 
     def build_docs(self):
