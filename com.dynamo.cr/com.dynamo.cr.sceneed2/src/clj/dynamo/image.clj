(ns dynamo.image
  (:require [clojure.java.io :as io]
            [dynamo.types :refer :all]
            [dynamo.condition :refer :all]
            [dynamo.file :refer [project-path local-path]]
            [dynamo.geom :refer :all]
            [dynamo.node :refer [defnode]]
            [internal.cache :refer [caching]]
            [plumbing.core :refer [defnk]]
            [schema.core :as s]
            [schema.macros :as sm])
<<<<<<< HEAD
  (:import [javax.imageio ImageIO]
=======
  (:import java.awt.Color
           [javax.imageio ImageIO]
>>>>>>> d28d65b0
           [java.awt.image BufferedImage]

           [dynamo.types Rect Image]))

(set! *warn-on-reflection* true)

(defmacro with-graphics
  [binding & body]
  (let [rsym (gensym)]
    `(let ~(into [] (concat binding [rsym `(do ~@body)]))
       (.dispose ~(first binding))
       ~rsym)))


(sm/defn make-color :- java.awt.Color
  ([ r :- Float g :- Float b :- Float]
    (java.awt.Color. r g b))
  ([ r :- Float g :- Float b :- Float a :- Float]
    (java.awt.Color. r g b a)))

(sm/defn make-image :- Image
  [nm :- s/Any contents :- BufferedImage]
  (Image. nm contents (.getWidth contents) (.getHeight contents)))

(sm/defn blank-image :- BufferedImage
  ([space :- Rect]
    (blank-image (.width space) (.height space)))
  ([width :- s/Int height :- s/Int]
    (blank-image width height BufferedImage/TYPE_4BYTE_ABGR))
  ([width :- s/Int height :- s/Int t :- s/Int]
    (BufferedImage. width height t)))

(sm/defn flood :- BufferedImage
<<<<<<< HEAD
  [img :- BufferedImage color :- java.awt.Color]
  (let [g (.createGraphics img)]
    (.setColor g color)
    (.fillRect g 0 0 (.getWidth img) (.getHeight img))
    (.dispose g)
=======
  [ ^BufferedImage img :- BufferedImage r :- Float g :- Float b :- Float]
  (let [gfx (.createGraphics img)
        color (make-color r g b)]
    (.setColor gfx color)
    (.fillRect gfx 0 0 (.getWidth img) (.getHeight img))
    (.dispose gfx)
>>>>>>> d28d65b0
    img))

(def load-image
    (caching
      (fn [src]
        (if-let [img (ImageIO/read (io/input-stream src))]
          (make-image src img)))))

<<<<<<< HEAD
(def placeholder-image (make-image "placeholder" (flood (blank-image 64 64) java.awt.Color/MAGENTA)))
=======
(def placeholder-image (make-image "placeholder" (flood (blank-image 64 64) 1 0 1)))
>>>>>>> d28d65b0
(defn use-placeholder [_] (invoke-restart :use-value placeholder-image))

;; Transform produces value
(defnk image-from-resource :- Image
  [this project]
  (let [src (project-path project (:image this))]
    (try
      (load-image src)
      (catch Throwable e
        (signal :unreadable-resource :exception e :path src)))))

;; Behavior
(defnode ImageSource
  (property image (resource))
  (output   image Image :cached image-from-resource))

(sm/defn image-color-components :- long
  [src :- BufferedImage]
  (.. src (getColorModel) (getNumComponents)))

(sm/defn image-infer-type :- long
  [src :- BufferedImage]
  (if (not= 0 (.getType src))
    (.getType src)
    (case (image-color-components src)
      4 BufferedImage/TYPE_4BYTE_ABGR
      3 BufferedImage/TYPE_3BYTE_BGR
      1 BufferedImage/TYPE_BYTE_GRAY)))

(sm/defn image-type :- s/Int
  [src :- BufferedImage]
  (let [t (.getType src)]
    (if (not= 0 t) t (image-infer-type src))))

(sm/defn image-convert-type :- BufferedImage
  [original :- BufferedImage new-type :- s/Int]
  (if (= new-type (image-type original))
    original
    (let [new (blank-image (.getWidth original) (.getHeight original) new-type)]
      (with-graphics [g2d (.createGraphics new)]
        (.drawImage g2d original 0 0 nil)))))

(sm/defn image-bounds :- Rect
  [source :- Image]
  (rect (.path source) 0 0 (.width source) (.height source)))

(sm/defn image-pixels :- ints
  [src :- BufferedImage]
  (let [w      (.getWidth src)
        h      (.getHeight src)
        pixels (int-array (* w h (image-color-components src)))]
    (.. src (getRaster) (getPixels 0 0 w h pixels))
    pixels))

(sm/defn image-from-pixels :- BufferedImage
  [^long width :- s/Int ^long height :- s/Int t :- s/Int pixels :- ints]
  (doto (blank-image width height t)
    (.. (getRaster) (setPixels 0 0 width height pixels))))

(defmacro pixel-index [x y step stride]
  `(* ~step (+ ~x (* ~y ~stride))))

(sm/defn extrude-borders :- Image
  [extrusion :- s/Int src :- Image]
  (if-not (< 0 extrusion)
    src
    (let [src-img        (contents src)
          orig-width     (.width src)
          orig-height    (.height src)
          new-width      (+ orig-width (* 2 extrusion))
          new-height     (+ orig-height (* 2 extrusion))
          src-pixels     (image-pixels src-img)
          num-components (image-color-components src-img)
          clampx         (clamper 0 (dec orig-width))
          clampy         (clamper 0 (dec orig-height))
          new-pixels     (int-array (* new-width new-height num-components))]
      (doseq [y (range new-height)
              x (range new-width)]
        (let [sx (clampx (- x extrusion))
              sy (clampy (- y extrusion))
              src-idx (pixel-index sx sy num-components orig-width)
              tgt-idx (pixel-index x   y num-components new-width)]
          (doseq [i (range num-components)]
            (aset-int new-pixels (+ i tgt-idx) (aget src-pixels (+ i src-idx))))))
      (make-image (.path src) (image-from-pixels new-width new-height (.getType src-img) new-pixels)))))

(defn- map-by [p coll]
  (zipmap (map p coll) coll))

(sm/defn composite :- BufferedImage
  [onto :- BufferedImage placements :- [Rect] sources :- [Image]]
  (let [src-by-path (map-by :path sources)]
    (with-graphics [graphics (.getGraphics onto)]
      (doseq [^Rect rect placements]
        (.drawImage graphics (:contents (get src-by-path (.path rect))) (int (.x rect)) (int (.y rect)) nil)))
    onto))

(doseq [[v doc]
       {#'extrude-borders
        "Return a new pixel array, larger than the original by `extrusion`
with the orig-pixels centered in it. The source pixels on the edges
will bleed into the surrounding empty space. The pixels in the border
region will be identical to the nearest pixel of the source image."

        #'image-from-resource
        "Returns `{:path path :contents byte-array}` from an image resource.\n\n
         Signals: :unreadable-resource if the resources is unavailable."

        #'make-color
        "creates a color using rgb values (optional a). Color values between 0 and 1.0"

        #'flood
        "Floods the image with the specified color (r g b <a>). Color values between 0 and 1.0."
        }]
  (alter-meta! v assoc :doc doc))<|MERGE_RESOLUTION|>--- conflicted
+++ resolved
@@ -9,12 +9,8 @@
             [plumbing.core :refer [defnk]]
             [schema.core :as s]
             [schema.macros :as sm])
-<<<<<<< HEAD
-  (:import [javax.imageio ImageIO]
-=======
   (:import java.awt.Color
            [javax.imageio ImageIO]
->>>>>>> d28d65b0
            [java.awt.image BufferedImage]
 
            [dynamo.types Rect Image]))
@@ -48,20 +44,12 @@
     (BufferedImage. width height t)))
 
 (sm/defn flood :- BufferedImage
-<<<<<<< HEAD
-  [img :- BufferedImage color :- java.awt.Color]
-  (let [g (.createGraphics img)]
-    (.setColor g color)
-    (.fillRect g 0 0 (.getWidth img) (.getHeight img))
-    (.dispose g)
-=======
   [ ^BufferedImage img :- BufferedImage r :- Float g :- Float b :- Float]
   (let [gfx (.createGraphics img)
         color (make-color r g b)]
     (.setColor gfx color)
     (.fillRect gfx 0 0 (.getWidth img) (.getHeight img))
     (.dispose gfx)
->>>>>>> d28d65b0
     img))
 
 (def load-image
@@ -70,11 +58,7 @@
         (if-let [img (ImageIO/read (io/input-stream src))]
           (make-image src img)))))
 
-<<<<<<< HEAD
-(def placeholder-image (make-image "placeholder" (flood (blank-image 64 64) java.awt.Color/MAGENTA)))
-=======
 (def placeholder-image (make-image "placeholder" (flood (blank-image 64 64) 1 0 1)))
->>>>>>> d28d65b0
 (defn use-placeholder [_] (invoke-restart :use-value placeholder-image))
 
 ;; Transform produces value
