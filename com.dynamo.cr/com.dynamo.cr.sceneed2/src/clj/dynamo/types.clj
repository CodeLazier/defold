(ns dynamo.types
  (:require [schema.core :as s]
            [schema.macros :as sm])
  (:import [java.awt.image BufferedImage]
           [java.nio ByteBuffer]
           [com.dynamo.graphics.proto Graphics$TextureImage$TextureFormat]
           [com.dynamo.tile.proto Tile$Playback]
           [javax.vecmath Matrix4d Point3d Quat4d Vector3d Vector4d]))

(set! *warn-on-reflection* true)

; ----------------------------------------
; Protocols here help avoid circular dependencies
; ----------------------------------------
(defprotocol IDisposable
  (dispose [this] "Clean up a value, including thread-jumping as needed"))

(defn disposable? [x] (satisfies? IDisposable x))

(defprotocol Condition
  (signal [this] "Notify a deferred action of something"))

(defprotocol Cancelable
  (cancel [this] "Cancel a thing."))

(defprotocol NamingContext
  (lookup [this nm] "Locate a value by name"))

(defprotocol Node
  (properties [this]          "Produce a description of properties supported by this node.")
  (inputs     [this]          "Return a set of labels for the allowed inputs of the node.")
  (outputs    [this]          "Return a set of labels for the outputs of this node.")
  (auto-update? [this label]  "Return true if the output label should be updated whenever it gets invalidated.")
  (cached-outputs [this]      "Return a set of labels for the outputs of this node which are cached. This must be a subset of 'outputs'.")
  (output-dependencies [this] "Return a map of labels for the inputs and properties to outputs that depend on them."))

(defprotocol MessageTarget
  (process-one-event [this event]))

(defprotocol R3Min
  (min-p ^Point3d  [this]))

(defprotocol R3Max
  (max-p ^Point3d  [this]))

(defprotocol Rotation
  (rotation ^Quat4d [this]))

(defprotocol Translation
  (translation ^Vector4d [this]))

(defprotocol Position
  (position ^Point3d [this]))

(defprotocol ImageHolder
  (contents ^BufferedImage [this]))

(defprotocol N2Extent
  (width ^Integer [this])
  (height ^Integer [this]))

(defprotocol Frame
  (frame [this] "Notified one frame after being altered."))

; ----------------------------------------
; Functions to create basic value types
; ----------------------------------------
(defn apply-if-fn [f & args]
  (if (fn? f)
    (apply f args)
    f))

(defn var-get-recursive [var-or-value]
  (if (var? var-or-value)
    (recur (var-get var-or-value))
    var-or-value))

(defprotocol PropertyType
  (property-value-type    [this] "Prismatic schema for property value type")
  (default-property-value [this])
  (valid-property-value?  [this v])
<<<<<<< HEAD
  (property-visible       [this] "If true, this property appears in the UI"))
=======
  (property-tags          [this]))
>>>>>>> fc27fa5f

(defn property-type? [x] (satisfies? PropertyType x))

(def Properties {s/Keyword {:value s/Any :type (s/protocol PropertyType)}})

(def Int32   (s/pred #(instance? java.lang.Integer %) 'int32?))
(def Icon    s/Str)
(def NodeRef s/Int)
(def Color   [s/Num])
(def Vec3    [(s/one s/Num "x")
              (s/one s/Num "y")
              (s/one s/Num "z")])

(def MouseType (s/enum :one-button :three-button))

(def Callbacks [clojure.lang.IFn])

(def Registry {s/Any s/Any})

(sm/defrecord Rect
  [path     :- s/Any
   x        :- Int32
   y        :- Int32
   width    :- Int32
   height   :- Int32]
  N2Extent
  (width [this] width)
  (height [this] height))

(sm/defrecord AABB [min max]
  R3Min
  (min-p [this] (.min this))
  R3Max
  (max-p [this] (.max this)))

(defmethod print-method AABB
  [^AABB v ^java.io.Writer w]
  (.write w (str "<AABB \"min: " (.min v) ", max: " (.max v) "\">")))

(sm/defn ^:always-validate rect :- Rect
  ([x :- s/Num y :- s/Num width :- s/Num height :- s/Num]
    (rect "" (int  x) (int y) (int width) (int height)))
  ([path :- s/Any x :- s/Num y :- s/Num width :- s/Num height :- s/Num]
    (Rect. path (int x) (int y) (int width) (int height))))

(sm/defrecord Image
  [path     :- s/Any
   contents :- BufferedImage
   width    :- Int32
   height   :- Int32]
  ImageHolder
  (contents [this] contents))

(def AnimationPlayback (s/enum :PLAYBACK_NONE :PLAYBACK_ONCE_FORWARD :PLAYBACK_ONCE_BACKWARD
                               :PLAYBACK_ONCE_PINGPONG :PLAYBACK_LOOP_FORWARD :PLAYBACK_LOOP_BACKWARD
                               :PLAYBACK_LOOP_PINGPONG))

(sm/defrecord Animation
  [id              :- s/Str
   images          :- [Image]
   fps             :- Int32
   flip-horizontal :- s/Int
   flip-vertical   :- s/Int
   playback        :- Tile$Playback])

(sm/defrecord TextureSet
  [aabb         :- Rect
   packed-image :- BufferedImage
   coords       :- [Rect]
   sources      :- [Rect]
   animations   :- [Animation]])

(sm/defrecord Vertices
  [counts   :- [Int32]
   starts   :- [Int32]
   vertices :- [s/Num]])

(sm/defrecord EngineFormatTexture
  [width           :- Int32
   height          :- Int32
   original-width  :- Int32
   original-height :- Int32
   format          :- Graphics$TextureImage$TextureFormat
   data            :- ByteBuffer
   mipmap-sizes    :- [Int32]
   mipmap-offsets  :- [Int32]])

(defprotocol Pass
  (selection?       [this])
  (model-transform? [this]))

(def RenderData {(s/required-key Pass) s/Any})

(sm/defrecord Region
  [left   :- s/Num
   right  :- s/Num
   top    :- s/Num
   bottom :- s/Num])

(defprotocol Viewport
  (viewport ^Region [this]))

(sm/defrecord Camera
  [type           :- (s/enum :perspective :orthographic)
   position       :- Point3d
   rotation       :- Quat4d
   z-near         :- s/Num
   z-far          :- s/Num
   aspect         :- s/Num
   fov            :- s/Num
   focus-point    :- Vector4d
   viewport       :- Region]
  Position
  (position [this] position)
  Rotation
  (rotation [this] rotation)
  Viewport
  (viewport [this] viewport))

; ----------------------------------------
; Type compatibility and inference
; ----------------------------------------
(defn- check-single-type
  [out in]
  (or
   (= s/Any in)
   (= out in)
   (and (class? in) (class? out) (.isAssignableFrom ^Class in out))))

(defn compatible?
  [output-schema input-schema expect-collection?]
  (let [out-t-pl? (coll? output-schema)
        in-t-pl?  (coll? input-schema)]
    (or
     (= s/Any input-schema)
     (and expect-collection? (= [s/Any] input-schema))
     (and expect-collection? in-t-pl? (check-single-type output-schema (first input-schema)))
     (and (not expect-collection?) (check-single-type output-schema input-schema))
     (and (not expect-collection?) in-t-pl? out-t-pl? (check-single-type (first output-schema) (first input-schema))))))

(doseq [[v doc]
       {*ns*                   "Schema and type definitions. Refer to Prismatic's schema.core for s/* definitions."
        #'Icon                 "*schema* - schema for the representation of an Icon as s/Str"
        #'NodeRef              "*schema* - schema for the representation of a node reference as s/Int"
        #'Pass                 "value for a rendering pass"
        #'selection?           "Replies true when the pass is used during pick render."
        #'model-transform?     "Replies true when the pass should apply the node transforms to the current model-view matrix. (Will be true in most cases, false for overlays.)"}]
  (alter-meta! v assoc :doc doc))<|MERGE_RESOLUTION|>--- conflicted
+++ resolved
@@ -79,11 +79,8 @@
   (property-value-type    [this] "Prismatic schema for property value type")
   (default-property-value [this])
   (valid-property-value?  [this v])
-<<<<<<< HEAD
-  (property-visible       [this] "If true, this property appears in the UI"))
-=======
+  (property-visible       [this] "If true, this property appears in the UI")
   (property-tags          [this]))
->>>>>>> fc27fa5f
 
 (defn property-type? [x] (satisfies? PropertyType x))
 
